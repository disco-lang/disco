{-# LANGUAGE KindSignatures     #-}
{-# LANGUAGE StandaloneDeriving #-}

-----------------------------------------------------------------------------
-- |
-- Module      :  Disco.Interactive.Commands
-- Copyright   :  disco team and contributors
-- Maintainer  :  byorgey@gmail.com
--
-- SPDX-License-Identifier: BSD-3-Clause
--
-- Defining and dispatching all commands/functionality available at
-- the REPL prompt.
--
-----------------------------------------------------------------------------

module Disco.Interactive.Commands
  (
    dispatch,
    discoCommands,
    handleLoad,
    loadFile,
    parseLine
  ) where

import           Control.Arrow                    ((&&&))
import           Control.Lens                     (view, (%~), (?~))
import           Control.Monad.Except
import           Data.Char                        (isSpace)
import           Data.Coerce
import           Data.List                        (find, isPrefixOf, sortBy)
import qualified Data.Map                         as M
import           Data.Typeable
import           System.FilePath                  (splitFileName)

import           Disco.AST.Surface
import           Disco.AST.Typed
import           Disco.Compile
import           Disco.Context
import           Disco.Desugar
import           Disco.Error
import           Disco.Eval
import           Disco.Extensions
import           Disco.Interpret.Core
import           Disco.Module
import           Disco.Parser                     (Parser, ident, parseExtName,
<<<<<<< HEAD
                                                   parseImport, parseModule,
                                                   reserved, reservedOp, sc,
                                                   term)
=======
                                                   parseImport, reserved,
                                                   reservedOp, runParser, sc,
                                                   symbol, term, withExts)
>>>>>>> d786adf1
import           Disco.Pretty
import           Disco.Property
import           Disco.Syntax.Operators
import           Disco.Syntax.Prims               (Prim (PrimBOp, PrimUOp))
import           Disco.Typecheck
import           Disco.Typecheck.Erase
import           Disco.Value

import           Text.Megaparsec                  hiding (State, runParser)
import qualified Text.Megaparsec.Char             as C
import           Unbound.Generics.LocallyNameless (Name, bind, name2String,
                                                   string2Name)

import           Disco.Effects.Error              hiding (try)
import           Disco.Effects.Input
import           Disco.Effects.LFresh
import           Disco.Effects.Output
import           Disco.Effects.Store
import           Polysemy
import           Polysemy.Reader
import           Polysemy.State

------------------------------------------------------------
-- REPL expression type
------------------------------------------------------------

-- | Data type to represent things typed at the Disco REPL.  Each
--   constructor has a singleton type to facilitate dispatch.
data REPLExpr :: CmdTag -> * where
  Using     :: Ext -> REPLExpr 'CUsing             -- Enable an extension
  Let       :: Name Term -> Term -> REPLExpr 'CLet -- Toplevel let-expression: for the REPL
  TypeCheck :: Term -> REPLExpr 'CTypeCheck        -- Typecheck a term
  Eval      :: Term -> REPLExpr 'CEval             -- Evaluate a term
  TestProp  :: Term -> REPLExpr 'CTestProp         -- Run a property test
  ShowDefn  :: Name Term -> REPLExpr 'CShowDefn    -- Show a variable's definition
  Parse     :: Term -> REPLExpr 'CParse            -- Show the parsed AST
  Pretty    :: Term -> REPLExpr 'CPretty           -- Pretty-print a term
  Ann       :: Term -> REPLExpr 'CAnn              -- Show type-annotated typechecked term
  Desugar   :: Term -> REPLExpr 'CDesugar          -- Show a desugared term
  Compile   :: Term -> REPLExpr 'CCompile          -- Show a compiled term
  RNF       :: Term -> REPLExpr 'CRNF
  Mem       :: REPLExpr 'CMem
  Import    :: String -> REPLExpr 'CImport         -- Import a library module.
  Load      :: FilePath -> REPLExpr 'CLoad         -- Load a file.
  Reload    :: REPLExpr 'CReload                   -- Reloads the most recently loaded file.
  Doc       :: Name Term -> REPLExpr 'CDoc         -- Show documentation.
  Nop       :: REPLExpr 'CNop                      -- No-op, e.g. if the user
                                                   -- just enters a comment
  Help      :: REPLExpr 'CHelp
  Names     :: REPLExpr 'CNames

deriving instance Show (REPLExpr c)

-- | An existential wrapper around any REPL expression.
data SomeREPLExpr where
  SomeREPL :: Typeable c => REPLExpr c -> SomeREPLExpr

------------------------------------------------------------
-- REPL command types
------------------------------------------------------------

data REPLCommandCategory =
    User    -- ^ REPL commands for everyday users
  | Dev     -- ^ REPL commands for developers working on Disco
  deriving (Eq, Show)

data REPLCommandType =
    BuiltIn   -- ^ Things that don't start with a colon, e.g. let, import, using, eval
              --   XXX these should eventually go away.
  | ShellCmd  -- ^ Things that start with a colon, e.g. :help, :names, :load...
  deriving (Eq, Show)

-- | Tags used at the type level to denote each REPL command.
data CmdTag = CUsing | CLet | CTypeCheck | CEval | CShowDefn
  | CParse | CPretty | CAnn | CDesugar | CCompile | CRNF | CMem | CImport | CLoad
  | CReload | CDoc | CNop | CHelp | CNames | CTestProp
  deriving (Show, Eq, Typeable)

------------------------------------------------------------
-- REPL command info record
------------------------------------------------------------

-- | Data type to represent all the information about a single REPL
--   command.
data REPLCommand (c :: CmdTag) = REPLCommand
  { name      :: String    -- ^ Name of the command
  , helpcmd   :: String    -- ^ Help text showing how to use the command, e.g. ":ann <term>"
  , shortHelp :: String    -- ^ Short free-form text explaining the command.
                           --   We could also consider adding long help text as well.
  , category  :: REPLCommandCategory  -- ^ Is the command for users or devs?
  , cmdtype   :: REPLCommandType      -- ^ Is it a built-in command or colon command?
  , action    :: REPLExpr c -> (forall r. Members DiscoEffects r => Sem r ())
                                      -- ^ The action to execute,
                                      -- given the input to the
                                      -- command.
  , parser    :: Parser (REPLExpr c) -- ^ Parser for the command argument(s).
  }

-- | An existential wrapper around any REPL command info record.
data SomeREPLCommand where
  SomeCmd :: Typeable c => REPLCommand c -> SomeREPLCommand

------------------------------------------------------------
-- REPL command lists
------------------------------------------------------------

type REPLCommands = [SomeREPLCommand]

-- | Filter out commands that don't start with ':' (ex: "let" vs ":load")
withoutBuiltins :: REPLCommands -> REPLCommands
withoutBuiltins = filter (\(SomeCmd rc) -> cmdtype rc /= BuiltIn)

-- | Given a list of REPL commands and something typed at the REPL,
--   pick the first command with a matching type-level tag and run its
--   associated action.
dispatch :: Members DiscoEffects r => REPLCommands -> SomeREPLExpr -> Sem r ()
dispatch [] _ = return ()
dispatch (SomeCmd c : cs) r@(SomeREPL e) = case gcast e of
  Just e' -> outputErrors @DiscoError $ action c e'
  Nothing -> dispatch cs r

-- | The list of all commands that can be used at the REPL.
--   Resolution of REPL commands searches this list /in order/, which
--   means ambiguous command prefixes (e.g. :t for :type) are resolved
--   to the first matching command.
discoCommands :: REPLCommands
discoCommands =
  [ SomeCmd annCmd
  , SomeCmd compileCmd
  , SomeCmd desugarCmd
  , SomeCmd docCmd
  , SomeCmd evalCmd
  , SomeCmd helpCmd
  , SomeCmd importCmd
  , SomeCmd letCmd
  , SomeCmd loadCmd
  , SomeCmd memCmd
  , SomeCmd namesCmd
  , SomeCmd nopCmd
  , SomeCmd parseCmd
  , SomeCmd prettyCmd
  , SomeCmd reloadCmd
  , SomeCmd rnfCmd
  , SomeCmd showDefnCmd
  , SomeCmd typeCheckCmd
  , SomeCmd testPropCmd
  , SomeCmd usingCmd
  ]

------------------------------------------------------------
-- Parsing
------------------------------------------------------------

-- | Parse one of the colon commands in the given list of commands.
commandParser :: REPLCommands -> Parser SomeREPLExpr
commandParser allCommands
  = (symbol ":" *> many C.lowerChar) >>= parseCommandArgs allCommands

-- | Given a list of available commands and a string seen after a
--   colon, return a parser for its arguments.
parseCommandArgs ::  REPLCommands -> String -> Parser SomeREPLExpr
parseCommandArgs allCommands cmd = maybe badCmd snd $ find ((cmd `isPrefixOf`) . fst) parsers
  where
    badCmd = fail $ "Command \":" ++ cmd ++ "\" is unrecognized."

    parsers
      = map (\(SomeCmd rc) -> (name rc, SomeREPL <$> parser rc))
      $ withoutBuiltins allCommands     -- filter out commands that don't start with ':'

-- | Parse a file name.
fileParser :: Parser FilePath
fileParser = many C.spaceChar *> many (satisfy (not . isSpace))

-- | A parser for something entered at the REPL prompt.
lineParser :: REPLCommands -> Parser SomeREPLExpr
lineParser allCommands
  -- First try parsing a colon command.
  =   commandParser allCommands

  -- Then try some other built-in command forms.
  <|> try (SomeREPL Nop <$ (sc <* eof))
  <|> try (SomeREPL . Using <$> (reserved "using" *> parseExtName))
  <|> try (SomeREPL . Import <$> parseImport)
  <|> try (SomeREPL . Eval <$> term)
  <|> (SomeREPL <$> letParser)

-- | Given a list of available REPL commands and the currently enabled
--   extensions, parse a string entered at the REPL prompt, returning
--   either a parse error message or a parsed REPL expression.
parseLine :: REPLCommands -> ExtSet -> String -> Either String SomeREPLExpr
parseLine allCommands exts s =
  case runParser (withExts exts (lineParser allCommands)) "" s of
    Left  e -> Left $ errorBundlePretty e
    Right l -> Right l

--------------------------------------------------------------------------------
-- The commands!
--------------------------------------------------------------------------------

------------------------------------------------------------
-- :ann

annCmd :: REPLCommand 'CAnn
annCmd = REPLCommand
  { name = "ann"
  , helpcmd = ":ann"
  , shortHelp = "Show type-annotated typechecked term"
  , category = Dev
  , cmdtype = ShellCmd
  , action = handleAnn
  , parser = Ann <$> term
  }

handleAnn
  :: Members '[Error DiscoError, Input TopInfo, Output String] r
  => REPLExpr 'CAnn -> Sem r ()
handleAnn (Ann t) = do
  (at, _) <- typecheckDisco $ inferTop t
  outputLn (show at)

------------------------------------------------------------
-- :compile

compileCmd :: REPLCommand 'CCompile
compileCmd = REPLCommand
  { name = "compile"
  , helpcmd = ":compile"
  , shortHelp = "Show a compiled term"
  , category = Dev
  , cmdtype = ShellCmd
  , action = handleCompile
  , parser = Compile <$> term
  }

handleCompile
  :: Members '[Error DiscoError, Input TopInfo, Output String] r
  => REPLExpr 'CCompile -> Sem r ()
handleCompile (Compile t) = do
  (at, _) <- typecheckDisco $ inferTop t
  outputLn . show . compileTerm $ at

------------------------------------------------------------
-- :desugar

desugarCmd :: REPLCommand 'CDesugar
desugarCmd = REPLCommand
  { name = "desugar"
  , helpcmd = ":desugar"
  , shortHelp = "Show a desugared term"
  , category = Dev
  , cmdtype = ShellCmd
  , action = handleDesugar
  , parser = Desugar <$> term
  }

handleDesugar
  :: Members '[Error DiscoError, Input TopInfo, LFresh, Output String] r
  => REPLExpr 'CDesugar -> Sem r ()
handleDesugar (Desugar t) = do
  (at, _) <- typecheckDisco $ inferTop t
  s <- renderDoc . prettyTerm . eraseDTerm . runDesugar . desugarTerm $ at
  outputLn s

------------------------------------------------------------
-- :doc

docCmd :: REPLCommand 'CDoc
docCmd = REPLCommand
  { name = "doc"
  , helpcmd = ":doc <term>"
  , shortHelp = "Show documentation"
  , category = User
  , cmdtype = ShellCmd
  , action = handleDoc
  , parser = Doc <$> (sc *> ident)
  }

handleDoc
  :: Members '[Input TopInfo, LFresh, Output String] r
  => REPLExpr 'CDoc -> Sem r ()
handleDoc (Doc x) = do
  ctx  <- inputs @TopInfo (view topCtx)
  docs <- inputs @TopInfo (view topDocs)
  case M.lookup x ctx of
    Nothing -> outputLn $ "No documentation found for " ++ show x ++ "."
    Just ty -> do
      p  <- renderDoc . hsep $ [prettyName x, text ":", prettyPolyTy ty]
      outputLn p
      case M.lookup x docs of
        Just (DocString ss : _) -> outputLn $ "\n" ++ unlines ss
        _                       -> return ()

------------------------------------------------------------
-- eval

evalCmd :: REPLCommand 'CEval
<<<<<<< HEAD
evalCmd =
    REPLCommand {
      name = "eval",
      helpcmd = "<term>",
      shortHelp = "Evaluate a term",
      category = User,
      cmdtype = BuiltIn,
      action = handleEval,
      parser = Eval <$> parseModule
    }

handleEval :: (Has '[St "top"] m, MonadDisco m) => REPLExpr 'CEval -> m ()
handleEval (Eval m) = do
  ctx   <- gets @"top" (view topCtx)
  tymap <- gets @"top" (view topTyDefs)

  mi <- checkModule m   -- XXX need to create a local Reader "tyctx" capability for this!
  return ()

  -- XXX change this to typecheck a module, get the resulting ModuleInfo,
  -- then add stuff from it to the current context
  -- case evalTCM (extends @"tyctx" ctx $ withTyDefns tymap $ inferTop t) of
  --   Left e   -> iprint e    -- XXX pretty-print
  --   Right (at,_) -> evalTerm at

-- XXX call this for every top-level term from handleEval
evalTerm :: (Has '[St "top"] m, MonadDisco m) => ATerm -> m ()
evalTerm at = do
  v <- withTopEnv $ do
    cv <- mkValue c
    prettyValue ty cv
    return cv
  modify @"top" $
    (topCtx %~ M.insert (string2Name "it") (toPolyType ty)) .
    (topEnv %~ M.insert (string2Name "it") v)
  garbageCollect
  where
    ty = getType at
    c  = compileTerm at

=======
evalCmd = REPLCommand
  { name = "eval"
  , helpcmd = "<term>"
  , shortHelp = "Evaluate a term"
  , category = User
  , cmdtype = BuiltIn
  , action = handleEval
  , parser = Eval <$> term
  }

handleEval
  :: Members (Error DiscoError ': State TopInfo ': Output String ': EvalEffects) r
  => REPLExpr 'CEval -> Sem r ()
handleEval (Eval t) = do
  (at, polyTy) <- inputToState . typecheckDisco $ inferTop t
  let ty = getType at
      c  = compileTerm at
  v <- inputToState . withTopEnv $ do
    cv <- mkValue c
    prettyValue ty cv
    return cv
  modify @TopInfo $
    (topCtx %~ M.insert (string2Name "it") polyTy) .
    (topEnv %~ M.insert (string2Name "it") v)
  garbageCollect

------------------------------------------------------------
-- :help
>>>>>>> d786adf1

helpCmd :: REPLCommand 'CHelp
helpCmd =
  REPLCommand
  { name = "help"
  , helpcmd = ":help"
  , shortHelp = "Show help"
  , category = User
  , cmdtype = ShellCmd
  , action = handleHelp
  , parser = return Help
  }

handleHelp :: Member (Output String) r => REPLExpr 'CHelp -> Sem r ()
handleHelp Help = do
  outputLn "Commands available from the prompt:\n"
  let maxlen = longestCmd discoCommands
  mapM_ (\(SomeCmd c) -> outputLn $ showCmd c maxlen) $  sortedList discoCommands
  outputLn ""
  where
    sortedList cmds =
      sortBy (\(SomeCmd x) (SomeCmd y) -> compare (name x) (name y)) $ filteredCommands cmds
    --  don't show dev-only commands by default
    filteredCommands cmds = filter (\(SomeCmd c) -> category c == User) cmds
    showCmd c maxlen = padRight (helpcmd c) maxlen ++ "  " ++ shortHelp c
    longestCmd cmds = maximum $ map (\(SomeCmd c) -> length $ helpcmd c) cmds
    padRight s maxsize = take maxsize (s ++ repeat ' ')

------------------------------------------------------------
-- import

importCmd :: REPLCommand 'CImport
importCmd = REPLCommand
  { name = "import"
  , helpcmd = ":import <module>"
  , shortHelp = "Import a library module"
  , category = User
  , cmdtype = BuiltIn
  , action = handleImport
  , parser = Import <$> parseImport
  }

handleImport
  :: Members
       '[ Error DiscoError, State TopInfo, Reader Env
        , Store Cell, Output String, Output Debug, Embed IO]
       r
  => REPLExpr 'CImport -> Sem r ()
handleImport (Import modName) = do
  mi <- loadDiscoModule FromCwdOrStdlib modName
  addModule mi

------------------------------------------------------------
-- let

letCmd :: REPLCommand 'CLet
letCmd = REPLCommand
  { name = "let"
  , helpcmd = "<variable> = <expression>"
  , shortHelp = "Temporarily define a variable (until the next :load)"
  , category = User
  , cmdtype = BuiltIn
  , action = handleLet
  , parser = letParser
  }

handleLet
  :: Members
       '[ Error DiscoError, State TopInfo, Store Cell, Reader Env
        , Output String, Output Debug]
       r
  => REPLExpr 'CLet -> Sem r ()
handleLet (Let x t) = do
  (at, sig) <- inputToState . typecheckDisco $ inferTop t
  let c = compileTerm at
  thnk <- inputToState . withTopEnv $ mkValue c
  modify @TopInfo $
    (topCtx  %~ M.insert x sig) .
      -- XXX ability to define more complex things at REPL prompt, with patterns etc.
    (topDefs %~ M.insert (coerce x) (Defn (coerce x) [] (getType at) [bind [] at])) .
    (topEnv  %~ M.insert (coerce x) thnk)

letParser :: Parser (REPLExpr 'CLet)
letParser = Let
  <$> ident
  <*> (symbol "=" *> term)

------------------------------------------------------------
-- :load

loadCmd :: REPLCommand 'CLoad
loadCmd = REPLCommand
  { name = "load"
  , helpcmd = ":load <filename>"
  , shortHelp = "Load a file"
  , category = User
  , cmdtype = ShellCmd
  , action = handleLoadWrapper
  , parser = Load <$> fileParser
  }

-- | Parses, typechecks, and loads a module by first recursively loading any imported
--   modules by calling loadDiscoModule. If no errors are thrown, any tests present
--   in the parent module are executed.
--   Disco.Interactive.CmdLine uses a version of this function that returns a Bool.
handleLoadWrapper
  :: Members (Error DiscoError ': State TopInfo ': Output String ': Embed IO ': EvalEffects) r
  => REPLExpr 'CLoad -> Sem r ()
handleLoadWrapper (Load fp) =  void (handleLoad fp)

handleLoad
  :: Members (Error DiscoError ': State TopInfo ': Output String ': Embed IO ': EvalEffects) r
  => FilePath -> Sem r Bool
handleLoad fp = do
  let (directory, modName) = splitFileName fp
  m@(ModuleInfo _ props _ _ _ _) <- loadDiscoModule (FromDir directory) modName
  setLoadedModule m
  t <- inputToState . withTopEnv $ runAllTests props
  modify @TopInfo (lastFile ?~ fp)
  outputLn "Loaded."
  garbageCollect
  return t

-- XXX Return a structured summary of the results, not a Bool;
-- separate out results generation and pretty-printing, & move this
-- somewhere else.
runAllTests :: Members (Output String ': Input TopInfo ': EvalEffects) r => Ctx ATerm [AProperty] -> Sem r Bool  -- (Ctx ATerm [TestResult])
runAllTests aprops
  | M.null aprops = return True
  | otherwise     = do
      outputLn "Running tests..."
      and <$> mapM (uncurry runTests) (M.assocs aprops)

  where
    numSamples :: Int
    numSamples = 50   -- XXX make this configurable somehow

    runTests :: Members (Output String ': Input TopInfo ': EvalEffects) r => Name ATerm -> [AProperty] -> Sem r Bool
    runTests n props = do
      output ("  " ++ name2String n ++ ":")
      results <- traverse (sequenceA . (id &&& runTest numSamples)) props
      let failures = filter (not . testIsOk . snd) results
      case null failures of
        True  -> outputLn " OK"
        False -> do
          outputLn ""
          forM_ failures (uncurry prettyTestFailure)
      return (null failures)

------------------------------------------------------------
-- :names

namesCmd :: REPLCommand 'CNames
namesCmd = REPLCommand
  { name = "names"
  , helpcmd = ":names"
  , shortHelp = "Show all names in current scope"
  , category = User
  , cmdtype = ShellCmd
  , action = handleNames
  , parser = return Names
  }

-- | Show names and types for each item in the top-level context.
handleNames
  :: Members '[Input TopInfo, LFresh, Output String] r
  => REPLExpr 'CNames -> Sem r ()
handleNames Names = do
  ctx   <- inputs @TopInfo (view topCtx)
  tyDef <- inputs @TopInfo (view topTyDefs)
  mapM_ showTyDef $ M.toList tyDef
  mapM_ showFn $ M.toList ctx
  where
    showTyDef (nm, body) = renderDoc (prettyTyDef nm body) >>= outputLn
    showFn (x, ty) = do
      p  <- renderDoc . hsep $ [prettyName x, text ":", prettyPolyTy ty]
      outputLn p

------------------------------------------------------------
-- nop

nopCmd :: REPLCommand 'CNop
nopCmd = REPLCommand
  { name = "nop"
  , helpcmd = ""
  , shortHelp = "No-op, e.g. if the user just enters a comment"
  , category = Dev
  , cmdtype = BuiltIn
  , action = handleNop
  , parser = Nop <$ (sc <* eof)
  }

handleNop :: REPLExpr 'CNop -> Sem r ()
handleNop Nop = pure ()

------------------------------------------------------------
-- :parse

parseCmd :: REPLCommand 'CParse
parseCmd = REPLCommand
  { name = "parse"
  , helpcmd = ":parse <expr>"
  , shortHelp = "Show the parsed AST"
  , category = Dev
  , cmdtype = ShellCmd
  , action = handleParse
  , parser = Parse <$> term
  }

handleParse :: Member (Output String) r => REPLExpr 'CParse -> Sem r ()
handleParse (Parse t) = printoutLn t

------------------------------------------------------------
-- :pretty

prettyCmd :: REPLCommand 'CPretty
prettyCmd = REPLCommand
  { name = "pretty"
  , helpcmd = ":pretty <expr>"
  , shortHelp = "Pretty-print a term"
  , category = Dev
  , cmdtype = ShellCmd
  , action = handlePretty
  , parser = Pretty <$> term
  }

handlePretty :: Members '[LFresh, Output String] r => REPLExpr 'CPretty -> Sem r ()
handlePretty (Pretty t) = renderDoc (prettyTerm t) >>= outputLn

------------------------------------------------------------
-- :reload

reloadCmd :: REPLCommand 'CReload
reloadCmd = REPLCommand
  { name = "reload"
  , helpcmd = ":reload"
  , shortHelp = "Reloads the most recently loaded file"
  , category = User
  , cmdtype = ShellCmd
  , action = handleReload
  , parser = return Reload
  }

handleReload
  :: Members (Error DiscoError ': State TopInfo ': Output String ': Embed IO ': EvalEffects) r
  => REPLExpr 'CReload -> Sem r ()
handleReload Reload = do
  file <- gets (view lastFile)
  case file of
    Nothing -> outputLn "No file to reload."
    Just f  -> void (handleLoad f)

------------------------------------------------------------
-- :defn

showDefnCmd :: REPLCommand 'CShowDefn
showDefnCmd = REPLCommand
  { name = "defn"
  , helpcmd = ":defn <var>"
  , shortHelp = "Show a variable's definition"
  , category = User
  , cmdtype = ShellCmd
  , action = handleShowDefn
  , parser = ShowDefn <$> (sc *> ident)
  }

handleShowDefn
  :: Members '[Input TopInfo, LFresh, Output String] r
  => REPLExpr 'CShowDefn -> Sem r ()
handleShowDefn (ShowDefn x) = do
  let name2s = name2String x
  defns   <- inputs @TopInfo (view topDefs)
  tyDefns <- inputs @TopInfo (view topTyDefs)
  s <- case M.lookup (coerce x) defns of
         Just d  -> renderDoc $ prettyDefn d
         Nothing -> case M.lookup name2s tyDefns of
           Just t  -> renderDoc $ prettyTyDef name2s t
           Nothing -> return $ "No definition for " ++ show x
  outputLn s

------------------------------------------------------------
-- :test

testPropCmd :: REPLCommand 'CTestProp
testPropCmd = REPLCommand
  { name = "test"
  , helpcmd = ":test <property>"
  , shortHelp = "Test a property using random examples"
  , category = User
  , cmdtype = ShellCmd
  , action = handleTest
  , parser = TestProp <$> term
  }

handleTest
  :: Members (Error DiscoError ': State TopInfo ': Output String ': EvalEffects) r
  => REPLExpr 'CTestProp -> Sem r ()
handleTest (TestProp t) = do
  at <- inputToState . typecheckDisco $ checkProperty t
  inputToState . withTopEnv $ do
    r <- runTest 100 at   -- XXX make configurable
    prettyTestResult at r
  garbageCollect

------------------------------------------------------------
-- :type

typeCheckCmd :: REPLCommand 'CTypeCheck
typeCheckCmd = REPLCommand
  { name = "type"
  , helpcmd = ":type <term>"
  , shortHelp = "Typecheck a term"
  , category = Dev
  , cmdtype = ShellCmd
  , action = handleTypeCheck
  , parser = parseTypeCheck
  }

handleTypeCheck
  :: Members '[Error DiscoError, Input TopInfo, LFresh, Output String] r
  => REPLExpr 'CTypeCheck -> Sem r ()
handleTypeCheck (TypeCheck t) = do
  (_, sig) <- typecheckDisco $ inferTop t
  s <- renderDoc $ prettyTerm t <+> text ":" <+> prettyPolyTy sig
  outputLn s

parseTypeCheck :: Parser (REPLExpr 'CTypeCheck)
parseTypeCheck = TypeCheck <$>
  (   (try term <?> "expression")
  <|> (parseNakedOp <?> "operator")
  )

-- In a :type command, allow naked operators, as in :type + , even
-- though + by itself is not a syntactically valid term.  However,
-- this seems like it may be a common thing for a student to ask and
-- there is no reason we can't have this as a special case.
parseNakedOp :: Parser Term
parseNakedOp = sc *> choice (map mkOpParser (concat opTable))
  where
    mkOpParser :: OpInfo -> Parser Term
    mkOpParser (OpInfo (UOpF _ op) syns _) = choice (map ((TPrim (PrimUOp op) <$) . reservedOp) syns)
    mkOpParser (OpInfo (BOpF _ op) syns _) = choice (map ((TPrim (PrimBOp op) <$) . reservedOp) syns)

<<<<<<< HEAD
usingCmd :: REPLCommand 'CUsing
usingCmd =
    REPLCommand {
        name = "using",
        helpcmd = "using <extension>",
        shortHelp = "Enable an extension",
        category = User,
        cmdtype = BuiltIn,
        action = handleUsing,
        parser = Using <$> (reserved "using" *> parseExtName)
        }

handleUsing :: Has '[St "exts"] m => REPLExpr 'CUsing -> m ()
handleUsing (Using e) = modify @"exts" $ addExtension e

------------------------------------------
--- Util functions
------------------------------------------

fileNotFound :: MonadIO m => FilePath -> IOException -> m ()
fileNotFound file _ = iputStrLn $ "File not found: " ++ file

loadFile :: MonadIO m => FilePath -> m (Maybe String)
loadFile file = io $ handle (\e -> fileNotFound file e >> return Nothing) (Just <$> readFile file)

addModule :: Has '[St "top", Rd "env", Sc "nextloc", St "mem", Th "err"] m => ModuleInfo -> m ()
addModule mi = do
  curMI <- gets @"top" (view topModInfo)
  mi' <- adaptError TypeCheckErr $ combineModuleInfo [curMI, mi]
  setLoadedModule mi'

-- | Add information from ModuleInfo to the Disco monad. This includes updating the
--   Disco monad with new term definitions, documentation, types, and type definitions.
--   Replaces any previously loaded module.
setLoadedModule :: Has '[St "top", Rd "env", Sc "nextloc", St "mem"] m => ModuleInfo -> m ()
setLoadedModule mi = do
  modify @"top" $ topModInfo .~ mi
  populateCurrentModuleInfo

populateCurrentModuleInfo :: Has '[St "top", Rd "env", Sc "nextloc", St "mem"] m => m ()
populateCurrentModuleInfo = do
  ModuleInfo docs _ tys tyds tmds _tms <- gets @"top" (view topModInfo)
  let cdefns = M.mapKeys coerce $ fmap compileDefn tmds
  modify @"top" $
    (topDocs   .~ docs) .
    (topCtx    .~ tys)  .
    (topTyDefs .~ tyds) .
    (topDefs   .~ tmds)
  loadDefs cdefns
  return ()

-- XXX redo with message framework, with proper support for indentation etc.
-- XXX move it to Pretty or Property or something
prettyTestFailure :: (Has '[St "top"] m, MonadDisco m) => AProperty -> TestResult -> m ()
prettyTestFailure _    (TestResult True _ _)    = return ()
prettyTestFailure prop (TestResult False r env) = do
  prettyFailureReason prop r
  prettyTestEnv "    Counterexample:" env

prettyTestResult :: (Has '[St "top"] m, MonadDisco m) => AProperty -> TestResult -> m ()
prettyTestResult prop r | not (testIsOk r) = prettyTestFailure prop r
prettyTestResult prop (TestResult _ r _)   = do
    dp <- renderDoc $ prettyProperty (eraseProperty prop)
    iputStr       "  - Test passed: " >> iputStrLn dp
    prettySuccessReason r

prettySuccessReason :: (Has '[St "top"] m, MonadDisco m) => TestReason -> m ()
prettySuccessReason (TestFound (TestResult _ _ vs)) = do
  prettyTestEnv "    Found example:" vs
prettySuccessReason (TestNotFound Exhaustive) = do
  iputStrLn     "    No counterexamples exist."
prettySuccessReason (TestNotFound (Randomized n m)) = do
  iputStr       "    Checked "
  iputStr (show (n + m))
  iputStrLn " possibilities without finding a counterexample."
prettySuccessReason _ = return ()

prettyFailureReason :: (Has '[St "top"] m, MonadDisco m) => AProperty -> TestReason -> m ()
prettyFailureReason prop TestBool = do
  dp <- renderDoc $ prettyProperty (eraseProperty prop)
  iputStr     "  - Test is false: " >> iputStrLn dp
prettyFailureReason prop (TestEqual ty v1 v2) = do
  iputStr     "  - Test result mismatch for: "
  dp <- renderDoc $ prettyProperty (eraseProperty prop)
  iputStrLn dp
  iputStr     "    - Left side:  " >> prettyValue ty v2
  iputStr     "    - Right side: " >> prettyValue ty v1
prettyFailureReason prop (TestRuntimeError e) = do
  iputStr     "  - Test failed: "
  dp <- renderDoc $ prettyProperty (eraseProperty prop)
  iputStrLn dp
  iputStr     "    " >> iprint e
prettyFailureReason prop (TestFound (TestResult _ r _)) = do
  prettyFailureReason prop r
prettyFailureReason prop (TestNotFound Exhaustive) = do
  iputStr     "  - No example exists: "
  dp <- renderDoc $ prettyProperty (eraseProperty prop)
  iputStrLn dp
  iputStrLn   "    All possible values were checked."
prettyFailureReason prop (TestNotFound (Randomized n m)) = do
  iputStr     "  - No example was found: "
  dp <- renderDoc $ prettyProperty (eraseProperty prop)
  iputStrLn dp
  iputStr     "    Checked " >> iputStr (show (n + m)) >> iputStrLn " possibilities."

prettyTestEnv :: (Has '[St "top"] m, MonadDisco m) => String -> TestEnv -> m ()
prettyTestEnv _ (TestEnv []) = return ()
prettyTestEnv s (TestEnv vs) = do
  iputStrLn s
  mapM_ prettyBind vs
  where
    maxNameLen = maximum . map (\(n, _, _) -> length n) $ vs
    prettyBind (x, ty, v) = do
      iputStr "      "
      iputStr x
      iputStr (replicate (maxNameLen - length x) ' ')
      iputStr " = "
      prettyValue ty v

runTest :: MonadDisco m => Int -> AProperty -> m TestResult
runTest n p = testProperty (Randomized n' n') =<< mkValue (compileProperty p)
  where
    n' = fromIntegral (n `div` 2)
=======
------------------------------------------------------------
-- using
>>>>>>> d786adf1

usingCmd :: REPLCommand 'CUsing
usingCmd = REPLCommand
  { name = "using"
  , helpcmd = "using <extension>"
  , shortHelp = "Enable an extension"
  , category = User
  , cmdtype = BuiltIn
  , action = handleUsing
  , parser = Using <$> (reserved "using" *> parseExtName)
  }

handleUsing :: Member (State TopInfo) r => REPLExpr 'CUsing -> Sem r ()
handleUsing (Using e) = modify @TopInfo $ (extSet %~ addExtension e)

------------------------------------------------------------
-- :rnf

rnfCmd :: REPLCommand 'CRNF
rnfCmd = REPLCommand
  { name = "rnf"
  , helpcmd = "rnf <expr>"
  , shortHelp = "Reduce an expression to RNF"
  , category = Dev
  , cmdtype = ShellCmd
  , action = handleRNF
  , parser = RNF <$> term
  }

handleRNF
  :: Members (Error DiscoError ': State TopInfo ': Output String ': EvalEffects) r
  => REPLExpr 'CRNF -> Sem r ()
handleRNF (RNF t) = do
  (at, _) <- inputToState . typecheckDisco $ inferTop t
  let c  = compileTerm at
  inputToState . withTopEnv $ do
    cv <- mkValue c >>= rnfV
    printoutLn cv

------------------------------------------------------------
-- :mem

memCmd :: REPLCommand 'CMem
memCmd = REPLCommand
  { name = "mem"
  , helpcmd = "mem"
  , shortHelp = "Show the contents of memory"
  , category = Dev
  , cmdtype = ShellCmd
  , action = handleMem
  , parser = return Mem
  }

handleMem :: Members '[Store Cell, Output String] r => REPLExpr 'CMem -> Sem r ()
handleMem Mem = showMemory<|MERGE_RESOLUTION|>--- conflicted
+++ resolved
@@ -44,15 +44,10 @@
 import           Disco.Interpret.Core
 import           Disco.Module
 import           Disco.Parser                     (Parser, ident, parseExtName,
-<<<<<<< HEAD
                                                    parseImport, parseModule,
-                                                   reserved, reservedOp, sc,
-                                                   term)
-=======
-                                                   parseImport, reserved,
-                                                   reservedOp, runParser, sc,
-                                                   symbol, term, withExts)
->>>>>>> d786adf1
+                                                   reserved, reservedOp,
+                                                   runParser, sc, symbol, term,
+                                                   withExts)
 import           Disco.Pretty
 import           Disco.Property
 import           Disco.Syntax.Operators
@@ -236,7 +231,7 @@
   <|> try (SomeREPL Nop <$ (sc <* eof))
   <|> try (SomeREPL . Using <$> (reserved "using" *> parseExtName))
   <|> try (SomeREPL . Import <$> parseImport)
-  <|> try (SomeREPL . Eval <$> term)
+  <|> try (SomeREPL . Eval <$> parseModule)
   <|> (SomeREPL <$> letParser)
 
 -- | Given a list of available REPL commands and the currently enabled
@@ -349,34 +344,25 @@
 -- eval
 
 evalCmd :: REPLCommand 'CEval
-<<<<<<< HEAD
-evalCmd =
-    REPLCommand {
-      name = "eval",
-      helpcmd = "<term>",
-      shortHelp = "Evaluate a term",
-      category = User,
-      cmdtype = BuiltIn,
-      action = handleEval,
-      parser = Eval <$> parseModule
-    }
-
-handleEval :: (Has '[St "top"] m, MonadDisco m) => REPLExpr 'CEval -> m ()
+evalCmd = REPLCommand
+  { name      = "eval"
+  , helpcmd   = "<code>"
+  , shortHelp = "Evaluate a block of code"
+  , category  = User
+  , cmdtype   = BuiltIn
+  , action    = handleEval
+  , parser    = Eval <$> term
+  }
+
+handleEval
+  :: Members (Error DiscoError ': State TopInfo ': Output String ': EvalEffects) r
+  => REPLExpr 'CEval -> Sem r ()
 handleEval (Eval m) = do
-  ctx   <- gets @"top" (view topCtx)
-  tymap <- gets @"top" (view topTyDefs)
-
-  mi <- checkModule m   -- XXX need to create a local Reader "tyctx" capability for this!
-  return ()
+  checkModule m
 
   -- XXX change this to typecheck a module, get the resulting ModuleInfo,
   -- then add stuff from it to the current context
-  -- case evalTCM (extends @"tyctx" ctx $ withTyDefns tymap $ inferTop t) of
-  --   Left e   -> iprint e    -- XXX pretty-print
-  --   Right (at,_) -> evalTerm at
-
--- XXX call this for every top-level term from handleEval
-evalTerm :: (Has '[St "top"] m, MonadDisco m) => ATerm -> m ()
+
 evalTerm at = do
   v <- withTopEnv $ do
     cv <- mkValue c
@@ -390,36 +376,8 @@
     ty = getType at
     c  = compileTerm at
 
-=======
-evalCmd = REPLCommand
-  { name = "eval"
-  , helpcmd = "<term>"
-  , shortHelp = "Evaluate a term"
-  , category = User
-  , cmdtype = BuiltIn
-  , action = handleEval
-  , parser = Eval <$> term
-  }
-
-handleEval
-  :: Members (Error DiscoError ': State TopInfo ': Output String ': EvalEffects) r
-  => REPLExpr 'CEval -> Sem r ()
-handleEval (Eval t) = do
-  (at, polyTy) <- inputToState . typecheckDisco $ inferTop t
-  let ty = getType at
-      c  = compileTerm at
-  v <- inputToState . withTopEnv $ do
-    cv <- mkValue c
-    prettyValue ty cv
-    return cv
-  modify @TopInfo $
-    (topCtx %~ M.insert (string2Name "it") polyTy) .
-    (topEnv %~ M.insert (string2Name "it") v)
-  garbageCollect
-
 ------------------------------------------------------------
 -- :help
->>>>>>> d786adf1
 
 helpCmd :: REPLCommand 'CHelp
 helpCmd =
@@ -763,134 +721,8 @@
     mkOpParser (OpInfo (UOpF _ op) syns _) = choice (map ((TPrim (PrimUOp op) <$) . reservedOp) syns)
     mkOpParser (OpInfo (BOpF _ op) syns _) = choice (map ((TPrim (PrimBOp op) <$) . reservedOp) syns)
 
-<<<<<<< HEAD
-usingCmd :: REPLCommand 'CUsing
-usingCmd =
-    REPLCommand {
-        name = "using",
-        helpcmd = "using <extension>",
-        shortHelp = "Enable an extension",
-        category = User,
-        cmdtype = BuiltIn,
-        action = handleUsing,
-        parser = Using <$> (reserved "using" *> parseExtName)
-        }
-
-handleUsing :: Has '[St "exts"] m => REPLExpr 'CUsing -> m ()
-handleUsing (Using e) = modify @"exts" $ addExtension e
-
-------------------------------------------
---- Util functions
-------------------------------------------
-
-fileNotFound :: MonadIO m => FilePath -> IOException -> m ()
-fileNotFound file _ = iputStrLn $ "File not found: " ++ file
-
-loadFile :: MonadIO m => FilePath -> m (Maybe String)
-loadFile file = io $ handle (\e -> fileNotFound file e >> return Nothing) (Just <$> readFile file)
-
-addModule :: Has '[St "top", Rd "env", Sc "nextloc", St "mem", Th "err"] m => ModuleInfo -> m ()
-addModule mi = do
-  curMI <- gets @"top" (view topModInfo)
-  mi' <- adaptError TypeCheckErr $ combineModuleInfo [curMI, mi]
-  setLoadedModule mi'
-
--- | Add information from ModuleInfo to the Disco monad. This includes updating the
---   Disco monad with new term definitions, documentation, types, and type definitions.
---   Replaces any previously loaded module.
-setLoadedModule :: Has '[St "top", Rd "env", Sc "nextloc", St "mem"] m => ModuleInfo -> m ()
-setLoadedModule mi = do
-  modify @"top" $ topModInfo .~ mi
-  populateCurrentModuleInfo
-
-populateCurrentModuleInfo :: Has '[St "top", Rd "env", Sc "nextloc", St "mem"] m => m ()
-populateCurrentModuleInfo = do
-  ModuleInfo docs _ tys tyds tmds _tms <- gets @"top" (view topModInfo)
-  let cdefns = M.mapKeys coerce $ fmap compileDefn tmds
-  modify @"top" $
-    (topDocs   .~ docs) .
-    (topCtx    .~ tys)  .
-    (topTyDefs .~ tyds) .
-    (topDefs   .~ tmds)
-  loadDefs cdefns
-  return ()
-
--- XXX redo with message framework, with proper support for indentation etc.
--- XXX move it to Pretty or Property or something
-prettyTestFailure :: (Has '[St "top"] m, MonadDisco m) => AProperty -> TestResult -> m ()
-prettyTestFailure _    (TestResult True _ _)    = return ()
-prettyTestFailure prop (TestResult False r env) = do
-  prettyFailureReason prop r
-  prettyTestEnv "    Counterexample:" env
-
-prettyTestResult :: (Has '[St "top"] m, MonadDisco m) => AProperty -> TestResult -> m ()
-prettyTestResult prop r | not (testIsOk r) = prettyTestFailure prop r
-prettyTestResult prop (TestResult _ r _)   = do
-    dp <- renderDoc $ prettyProperty (eraseProperty prop)
-    iputStr       "  - Test passed: " >> iputStrLn dp
-    prettySuccessReason r
-
-prettySuccessReason :: (Has '[St "top"] m, MonadDisco m) => TestReason -> m ()
-prettySuccessReason (TestFound (TestResult _ _ vs)) = do
-  prettyTestEnv "    Found example:" vs
-prettySuccessReason (TestNotFound Exhaustive) = do
-  iputStrLn     "    No counterexamples exist."
-prettySuccessReason (TestNotFound (Randomized n m)) = do
-  iputStr       "    Checked "
-  iputStr (show (n + m))
-  iputStrLn " possibilities without finding a counterexample."
-prettySuccessReason _ = return ()
-
-prettyFailureReason :: (Has '[St "top"] m, MonadDisco m) => AProperty -> TestReason -> m ()
-prettyFailureReason prop TestBool = do
-  dp <- renderDoc $ prettyProperty (eraseProperty prop)
-  iputStr     "  - Test is false: " >> iputStrLn dp
-prettyFailureReason prop (TestEqual ty v1 v2) = do
-  iputStr     "  - Test result mismatch for: "
-  dp <- renderDoc $ prettyProperty (eraseProperty prop)
-  iputStrLn dp
-  iputStr     "    - Left side:  " >> prettyValue ty v2
-  iputStr     "    - Right side: " >> prettyValue ty v1
-prettyFailureReason prop (TestRuntimeError e) = do
-  iputStr     "  - Test failed: "
-  dp <- renderDoc $ prettyProperty (eraseProperty prop)
-  iputStrLn dp
-  iputStr     "    " >> iprint e
-prettyFailureReason prop (TestFound (TestResult _ r _)) = do
-  prettyFailureReason prop r
-prettyFailureReason prop (TestNotFound Exhaustive) = do
-  iputStr     "  - No example exists: "
-  dp <- renderDoc $ prettyProperty (eraseProperty prop)
-  iputStrLn dp
-  iputStrLn   "    All possible values were checked."
-prettyFailureReason prop (TestNotFound (Randomized n m)) = do
-  iputStr     "  - No example was found: "
-  dp <- renderDoc $ prettyProperty (eraseProperty prop)
-  iputStrLn dp
-  iputStr     "    Checked " >> iputStr (show (n + m)) >> iputStrLn " possibilities."
-
-prettyTestEnv :: (Has '[St "top"] m, MonadDisco m) => String -> TestEnv -> m ()
-prettyTestEnv _ (TestEnv []) = return ()
-prettyTestEnv s (TestEnv vs) = do
-  iputStrLn s
-  mapM_ prettyBind vs
-  where
-    maxNameLen = maximum . map (\(n, _, _) -> length n) $ vs
-    prettyBind (x, ty, v) = do
-      iputStr "      "
-      iputStr x
-      iputStr (replicate (maxNameLen - length x) ' ')
-      iputStr " = "
-      prettyValue ty v
-
-runTest :: MonadDisco m => Int -> AProperty -> m TestResult
-runTest n p = testProperty (Randomized n' n') =<< mkValue (compileProperty p)
-  where
-    n' = fromIntegral (n `div` 2)
-=======
 ------------------------------------------------------------
 -- using
->>>>>>> d786adf1
 
 usingCmd :: REPLCommand 'CUsing
 usingCmd = REPLCommand
