--- conflicted
+++ resolved
@@ -28,23 +28,11 @@
 
          -- * Running things
 
-<<<<<<< HEAD
-         -- * Disco monad
-
-       , Disco
-
-         -- ** Utilities
-       , io, iputStrLn, iputStr, iprint
-       , emitMessage, info, warning, err, panic, debug
-       , runDisco, catchAsMessage, catchAndPrintErrors
-       , extIsEnabled
-=======
        , runDisco
        , runTCM
        , inputTopEnv
        , parseDiscoModule
        , typecheckTop
->>>>>>> ddd93b50
 
          -- * Loading modules
 
@@ -217,18 +205,7 @@
       | otherwise        = (/= Debug) . view messageType
 
 ------------------------------------------------------------
-<<<<<<< HEAD
--- Extensions
-------------------------------------------------------------
-
-extIsEnabled :: Ext -> Disco e Bool
-extIsEnabled ext = (ext `S.member`) <$> use enabledExts
-
-------------------------------------------------------------
--- Memory/environment utilities
-=======
 -- Environment utilities
->>>>>>> ddd93b50
 ------------------------------------------------------------
 
 -- XXX change name to inputREPLEnv, modify to actually get the Env
@@ -308,100 +285,6 @@
 --   'ModuleInfo' records to a map from module names to info records,
 --   and then typechecking the parent module in an environment with
 --   access to this map. This is really just a depth-first search.
-<<<<<<< HEAD
-loadDiscoModule :: (MonadError IErr m, MonadIO m) => Resolver -> Bool -> ModName -> m ModuleInfo
-loadDiscoModule resolver allowQualifiedTypes m = evalStateT (loadDiscoModule' resolver allowQualifiedTypes S.empty m) M.empty
-
-loadDiscoModule' ::
-  (MonadError IErr m, MonadIO m) =>
-  Resolver -> Bool -> S.Set ModName -> ModName ->
-  StateT (M.Map ModName ModuleInfo) m ModuleInfo
-loadDiscoModule' resolver allowQualifiedTypes inProcess modName  = do
-  when (S.member modName inProcess) (throwError $ CyclicImport modName)
-  modMap <- get
-  case M.lookup modName modMap of
-    Just mi -> return mi
-    Nothing -> do
-      file <- resolveModule resolver modName
-             >>= maybe (throwError $ ModuleNotFound modName) return
-      io . putStrLn $ "Loading " ++ (modName -<.> "disco") ++ "..."
-      cm@(Module _ mns _ _) <- lift $ parseDiscoModule file
-
-      -- mis only contains the module info from direct imports.
-      mis <- mapM (loadDiscoModule' (withStdlib resolver) allowQualifiedTypes (S.insert modName inProcess)) mns
-      imports@(ModuleInfo _ _ tyctx tydefns _) <- adaptError TypeCheckErr $ combineModuleInfo mis
-      m  <- lift $ typecheckDisco tyctx tydefns (checkModule allowQualifiedTypes cm)
-      m' <- adaptError TypeCheckErr $ combineModuleInfo [imports, m]
-      modify (M.insert modName m')
-      return m'
-
--------------------------------------
---Tries
---
--- data VTrie a where
---   SumTrie :: IntMap (VTrie a) -> VTrie a
---   ProdTrie :: VTrie (VTrie a) -> VTrie a
---   Singleton :: [Value] -> a -> VTrie a
---   Empty :: VTrie a
---
--- -- trieLookup :: Value -> VTrie a -> Disco IErr (Maybe a)
--- -- trieLookup _ Empty = return Nothing
--- -- trieLookup (VNum _ r) (SumTrie m) = do
--- --   let maybeTrie = IntMap.lookup (numerator r) m
--- --   case maybeTrie of
--- --     Just (SumTrie m') -> do
--- --        let maybeSingleton = IntMap.lookup (denominator r) m'
--- --        case maybeSingleton of
--- --          Just (Singleton [] a) -> return $ Just a
--- --          _                     -> return Nothing
--- --     Nothing -> return Nothing
---
---
--- class TrieKey k where
---   adjustKey :: k -> (Maybe a -> Maybe a) -> VTrie a -> Disco IErr (Maybe a, VTrie a)
---   buildTrie :: k -> a -> Disco IErr (VTrie a)
---
--- insertKey :: (TrieKey k) => k -> a -> VTrie a -> Disco IErr (VTrie a)
--- insertKey k a t = adjustKey k (const (Just a)) t
---
--- lookupKey :: k -> VTrie a -> Disco IErr (Maybe a, VTrie a)
--- lookupKey k t = adjustKey k id t
---
--- instance TrieKey () where
---   adjustKey () f Empty = return $ (Nothing, maybe Empty Leaf (f Nothing))
---   adjustKey () f (Leaf a) = return $ (Just a, maybe Empty Leaf (f (Just a)))
---
---   buildTrie () = Leaf
---
--- pattern Leaf a = Singleton [] a
---
--- expandSingleton :: Value -> [Value] -> a -> Disco IErr (VTrie a)
--- expandSingleton v vs a = do
---   t <- buildTrie v (Singleton vs a)
---   return $ ProdTrie t
---
--- instance (TrieKey j, TrieKey k) => TrieKey (j,k) where
---   adjustKey (j,k) f Empty = case f Nothing of
---     Nothing -> return (Nothing, Empty)
---     Just a  -> do
---       newTrie <- buildTrie (j,k) a
---       return (Nothing, newTrie)
---   adjustKey (j,k) f (Singleton (v:vs) a) = do
---     newTrie <- expandSingleton v vs a
---     adjustKey (j,k) f newTrie
---   adjustKey (j,k) f (ProdTrie t) = do
---     let g Nothing  = fmap (buildTrie k) (f Nothing)
---         g (Just u) = adjustKey k f u
---     (mTrie, t') <- adjustKey j g t
---     case mTrie of
---       Nothing -> return (Nothing, t')
---       Just u  -> do
---         (kValue, u') <- lookupKey k u
---         updatedTrie <- ProdTrie $ insertKey j u' t'
---         return $ (kValue, updatedTrie)
-
---adjustKey (j,k)
-=======
 --
 --   The 'Resolver' argument specifies where to look for imported
 --   modules.
@@ -538,5 +421,4 @@
   QName Core -> Core -> Sem r ()
 loadDef x body = do
   v <- inputToState @TopInfo . inputTopEnv $ eval body
-  modify @TopInfo $ topEnv %~ Ctx.insert x v
->>>>>>> ddd93b50
+  modify @TopInfo $ topEnv %~ Ctx.insert x v