
{-# LANGUAGE UndecidableInstances #-}

-----------------------------------------------------------------------------
-- |
-- Module      :  Disco.AST.Core
-- Copyright   :  disco team and contributors
-- Maintainer  :  byorgey@gmail.com
--
-- SPDX-License-Identifier: BSD-3-Clause
--
-- Abstract syntax trees representing the desugared, untyped core
-- language for Disco.
--
-----------------------------------------------------------------------------

module Disco.AST.Core
       ( -- * Core AST
         RationalDisplay(..)
       , Core(..)
       , Op(..), opArity

       )
       where

import           GHC.Generics
import           Unbound.Generics.LocallyNameless

import           Disco.AST.Generic                (Side)
import           Disco.Types

-- | A type of flags specifying whether to display a rational number
--   as a fraction or a decimal.
data RationalDisplay = Fraction | Decimal
  deriving (Eq, Show, Generic, Ord)

instance Semigroup RationalDisplay where
  Decimal <> _ = Decimal
  _ <> Decimal = Decimal
  _ <> _       = Fraction

-- | The 'Monoid' instance for 'RationalDisplay' corresponds to the
--   idea that the result should be displayed as a decimal if any
--   decimal literals are used in the input; otherwise, the default is
--   to display as a fraction.  So the identity element is 'Fraction',
--   and 'Decimal' always wins when combining.
instance Monoid RationalDisplay where
  mempty  = Fraction
  mappend = (<>)

-- | AST for the desugared, untyped core language.
data Core where

  -- | A variable.
  CVar   :: Name Core -> Core

  -- | A rational number.
  CNum  :: RationalDisplay -> Rational -> Core

  -- | A built-in constant.
  CConst :: Op -> Core

  -- | An injection into a sum type, i.e. a value together with a tag
  --   indicating which element of a sum type we are in.  For example,
  --   false is represented by @CSum L CUnit@; @right(v)@ is
  --   represented by @CSum R v@.  Note we do not need to remember
  --   which type the constructor came from; if the program
  --   typechecked then we will never end up comparing constructors
  --   from different types.
  CInj :: Side -> Core -> Core

  -- | A primitive case expression on a value of a sum type.
  CCase :: Core -> Bind (Name Core) Core -> Bind (Name Core) Core -> Core

  -- | The unit value.
  CUnit :: Core

  -- | A pair of values.
  CPair :: Core -> Core -> Core

  -- | A projection from a product type, i.e. @fst@ or @snd@.
  CProj :: Side -> Core -> Core

  -- | An anonymous function.
  CAbs  :: Bind [Name Core] Core -> Core

  -- | Function application, where each argument has a strictness
  --   annotation.  The strictness is determined by the type of the
  --   application (which has been erased), and determines whether the
  --   argument should be evaluated before applying the function.
  CApp  :: Core -> (Strictness, Core) -> Core

  -- | A "test frame" under which a test case is run. Records the
  --   types and legible names of the variables that should
  --   be reported to the user if the test fails.
  CTest :: [(String, Type, Name Core)] -> Core -> Core

  -- | A type.
  CType :: Type -> Core

  deriving (Show, Generic)

-- | Operators that can show up in the core language.  Note that not
--   all surface language operators show up here, since some are
--   desugared into combinators of the operators here.
data Op = OAdd      -- ^ Addition (@+@)
        | ONeg      -- ^ Arithmetic negation (@-@)
        | OSqrt     -- ^ Integer square root (@sqrt@)
        | OFloor    -- ^ Floor of fractional type (@floor@)
        | OCeil     -- ^ Ceiling of fractional type (@ceiling@)
        | OAbs      -- ^ Absolute value (@abs@)
        | OMul      -- ^ Multiplication (@*@)
        | ODiv      -- ^ Division (@/@)
        | OExp      -- ^ Exponentiation (@^@)
        | OMod      -- ^ Modulo (@mod@)
        | ODivides  -- ^ Divisibility test (@|@)
        | OMultinom -- ^ Multinomial coefficient (@choose@)
        | OFact     -- ^ Factorial (@!@)
        | OEq Type  -- ^ Equality test (@==@) at the given type.  At
                    --   this point, typechecking has determined that
                    --   the given type has decidable equality.  We
                    --   need to know the type in order to perform the
                    --   equality test.
        | OLt Type  -- ^ Less than (@<@).  Similarly, typechecking has
                    --   determined that the given type has a decidable
                    --   ordering relation.

        -- Type operators
        | OEnum     -- ^ Enumerate the values of a type.
        | OCount    -- ^ Count the values of a type.

        -- Arithmetic operators with special runtime behavior for finite types
        | OMDiv  Integer
        | OMExp  Integer
        | OMDivides Integer

        -- Container operations
        | OSize           -- ^ Size of two sets (@size@)
        | OPower Type     -- ^ Power set/bag of a given set/bag
                          --   (@power@). Carries the element type.
        | OBagElem Type   -- ^ Set/bag element test.
        | OListElem Type  -- ^ List element test.

        | OEachList       -- ^ Map a function over a list.
        | OEachBag Type   -- ^ Map a function over a bag.  Carries the
                          --   output type of the function.
        | OEachSet Type   -- ^ Map a function over a set. Carries the
                          --   output type of the function.

        | OReduceList     -- ^ Reduce/fold a list.
        | OReduceBag      -- ^ Reduce/fold a bag (or set).

        | OFilterList     -- ^ Filter a list.
        | OFilterBag      -- ^ Filter a bag.

        | OMerge Type     -- ^ Merge two bags/sets.

        | OConcat         -- ^ List concatenation.  (Perhaps in the
                          --   future this should get
                          --   desugared/compiled into more primitive
                          --   things.)
        | OBagUnions Type -- ^ Bag join, i.e. union a bag of bags.
        | OUnions Type    -- ^ Set join, i.e. union a set of sets.

        | OSummary        -- ^ Adjacency List of given graph
        | OEmptyGraph Type -- ^ Empty graph
        | OVertex Type    -- ^ Construct a vertex with given value
        | OOverlay Type   -- ^ Graph overlay
        | OConnect Type   -- ^ Graph connect

        | OEmptyMap       -- ^ Empty map
        | OInsert         -- ^ Map insert
        | OLookup         -- ^ Map lookup

        -- Ellipses
        | OForever        -- ^ Continue forever, @[x, y, z ..]@
        | OUntil          -- ^ Continue until end, @[x, y, z .. e]@

        -- Container conversion
        | OSetToList      -- ^ set -> list conversion (sorted order).
        | OBagToSet       -- ^ bag -> set conversion (forget duplicates).
        | OBagToList      -- ^ bag -> list conversion (sorted order).
        | OListToSet Type -- ^ list -> set conversion (forget order, duplicates).
                          --   Carries the element type.
        | OListToBag Type -- ^ list -> bag conversion (forget order).
                          --   Carries the element type.
        | OBagToCounts    -- ^ bag -> set of counts
        | OCountsToBag Type  -- ^ set of counts -> bag
        | OMapToSet Type Type -- ^ Map k v -> Set (k × v)
        | OSetToMap           -- ^ Set (k × v) -> Map k v

        -- Number theory primitives
        | OIsPrime        -- ^ Primality test
        | OFactor         -- ^ Factorization

        -- Propositions
        | OForall [Type]  -- ^ Universal quantification. Applied to a closure
                          --   @t1, ..., tn -> Prop@ it yields a @Prop@.
        | OExists [Type]  -- ^ Existential quantification. Applied to a closure
                          --   @t1, ..., tn -> Prop@ it yields a @Prop@.
        | OHolds          -- ^ Convert Prop -> Bool via exhaustive search.
        | ONotProp        -- ^ Flip success and failure for a prop.
        | OShouldEq Type  -- ^ Equality assertion, @=!=@

        -- Other primitives
        | OMatchErr       -- ^ Error for non-exhaustive pattern match
        | OCrash          -- ^ Crash with a user-supplied message
        | OId             -- ^ No-op/identity function
        | OLookupSeq      -- ^ Lookup OEIS sequence
        | OExtendSeq      -- ^ Extend a List via OEIS

  deriving (Show, Generic)

-- | Get the arity (desired number of arguments) of a function
--   constant.  A few constants have arity 0; everything else is
--   uncurried and hence has arity 1.
opArity :: Op -> Int
opArity OEmptyMap       = 0
opArity (OEmptyGraph _) = 0
opArity OMatchErr       = 0
opArity _               = 1

-- opArity OAdd             = 2
-- opArity ONeg             = 1
-- opArity OSqrt            = 1
-- opArity OLg              = 1
-- opArity OFloor           = 1
-- opArity OCeil            = 1
-- opArity OAbs             = 1
-- opArity OMul             = 2
-- opArity ODiv             = 2
-- opArity OExp             = 2
-- opArity OMod             = 2
-- opArity ODivides         = 2
-- opArity OMultinom        = 2
-- opArity OFact            = 1
-- opArity (OEq _)          = 2
-- opArity (OLt _)          = 2
-- opArity OEnum            = 1
-- opArity OCount           = 1
-- opArity (OMDiv _)        = 2
-- opArity (OMExp _)        = 2
-- opArity (OMDivides _)    = 2
-- opArity OSize            = 1
-- opArity (OPower _)       = 1
-- opArity (OBagElem _)     = 2
-- opArity (OListElem _)    = 2
-- opArity OMapList         = 2
-- opArity (OMapBag _)      = 2
-- opArity (OMapSet _)      = 2
-- opArity OReduceList      = 3
-- opArity OReduceBag       = 3
-- opArity OFilterList      = 2
-- opArity OFilterBag       = 2
-- opArity OConcat          = 1
-- opArity (OBagUnions _)   = 1
-- opArity (OUnions _)      = 1
-- opArity (OMerge _)       = 3
-- opArity OForever         = 1
-- opArity OUntil           = 2
-- opArity OSetToList       = 1
-- opArity OBagToSet        = 1
-- opArity OBagToList       = 1
-- opArity (OListToSet _)   = 1
-- opArity (OListToBag _)   = 1
-- opArity OBagToCounts     = 1
-- opArity (OCountsToBag _) = 1
-- opArity OIsPrime         = 1
-- opArity OFactor          = 1
-- opArity OCrash           = 1
-- opArity OId              = 1

-- -- | A branch, consisting of a list of guards and a term.
-- type CBranch = Bind (Telescope (Embed Core, CPattern)) Core

-- -- | Core (desugared) patterns.  We only need variables, wildcards,
-- --   natural numbers, and constructors.
-- data CPattern where

--   -- | A variable pattern, which matches anything and binds the name.
--   CPVar  :: Name Core -> CPattern

--   -- | A wildcard pattern @_@, which matches anything.
--   CPWild :: CPattern

--   -- | The unit pattern.
--   CPUnit :: CPattern

--   -- | An injection into a sum type, with no argument (i.e. the
--   --   argument is a unit value).  We could use CPInj with a fresh
--   --   variable that we know will bind to the unit value; this pattern
--   --   is thus just an optimization to avoid introducing a useless
--   --   variable.
--   CPTag  :: Side -> CPattern

--   -- | An injection into a sum type.
--   CPInj  :: Side -> Name Core -> CPattern

--   -- | A pair.
--   CPPair :: Name Core -> Name Core -> CPattern

<<<<<<< HEAD
--   -- | A natural number pattern.
--   CPNat  :: Integer -> CPattern

--   -- | A fraction pattern, @x/y@.
--   CPFrac :: Name Core -> Name Core -> CPattern
=======
  -- | A fraction pattern, @x/y@.
  CPFrac :: Name Core -> Name Core -> CPattern
>>>>>>> da74b278

--   deriving (Show, Generic)

instance Alpha RationalDisplay
instance Alpha Core
instance Alpha Op
-- instance Alpha CPattern<|MERGE_RESOLUTION|>--- conflicted
+++ resolved
@@ -299,16 +299,8 @@
 --   -- | A pair.
 --   CPPair :: Name Core -> Name Core -> CPattern
 
-<<<<<<< HEAD
---   -- | A natural number pattern.
---   CPNat  :: Integer -> CPattern
-
 --   -- | A fraction pattern, @x/y@.
 --   CPFrac :: Name Core -> Name Core -> CPattern
-=======
-  -- | A fraction pattern, @x/y@.
-  CPFrac :: Name Core -> Name Core -> CPattern
->>>>>>> da74b278
 
 --   deriving (Show, Generic)
 
