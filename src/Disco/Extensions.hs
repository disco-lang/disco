--- conflicted
+++ resolved
@@ -23,18 +23,14 @@
 
 -- | Enumeration of optional language extensions.
 data Ext
-<<<<<<< HEAD
-  = Primitives      -- ^ Allow primitives, i.e. @$prim@
-  | Randomness      -- ^ Allow randomness.  This is not implemented yet.
-  | QualifiedTypes  -- ^ Allow qualified types in surface syntax.
-=======
   = -- | Allow primitives, i.e. @$prim@
     Primitives
   | -- | Don't automatically import standard library modules
     NoStdLib
   | -- | Allow randomness.  This is not implemented yet.
     Randomness
->>>>>>> ddd93b50
+  | -- | Allow qualified types in surface syntax.
+    QualifiedTypes
   deriving (Eq, Ord, Show, Read, Enum, Bounded)
 
 -- | The default set of language extensions (currently, the empty set).
