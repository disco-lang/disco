--- conflicted
+++ resolved
@@ -1,12 +1,6 @@
 {-# LANGUAGE DerivingVia               #-}
 {-# LANGUAGE NoMonomorphismRestriction #-}
-<<<<<<< HEAD
-{-# LANGUAGE TupleSections             #-}
-{-# LANGUAGE TypeFamilies              #-}
-{-# LANGUAGE ViewPatterns              #-}
-=======
 {-# LANGUAGE OverloadedStrings         #-}
->>>>>>> ddd93b50
 
 -----------------------------------------------------------------------------
 -- |
@@ -40,56 +34,8 @@
 import           Data.Set                         (Set)
 import qualified Data.Set                         as S
 
-<<<<<<< HEAD
-import           Control.Lens                     (use)
-
-import qualified Text.PrettyPrint                 as PP
-import           Unbound.Generics.LocallyNameless (Bind, Embed, Name, lunbind,
-                                                   string2Name, unembed)
-
-import           Disco.AST.Core
-import           Disco.AST.Surface
-import           Disco.Eval                       (Disco, IErr, Value (..), io,
-                                                   iputStr, iputStrLn,
-                                                   topTyDefns)
-import           Disco.Interpret.Core             (whnfV)
-import           Disco.Module
-import           Disco.Syntax.Operators
-import           Disco.Syntax.Prims
-import           Disco.Typecheck.Erase            (eraseClause)
-import           Disco.Types
-import           Disco.Types.Qualifiers
-
---------------------------------------------------
--- Monadic pretty-printing
-
-vcat :: Monad f => [f PP.Doc] -> f PP.Doc
-vcat ds  = PP.vcat <$> sequence ds
-
-hsep :: Monad f => [f PP.Doc] -> f PP.Doc
-hsep ds  = PP.hsep <$> sequence ds
-
-parens :: Functor f => f PP.Doc -> f PP.Doc
-parens   = fmap PP.parens
-
-brackets :: Functor f => f PP.Doc -> f PP.Doc
-brackets = fmap PP.brackets
-
-braces :: Functor f => f PP.Doc -> f PP.Doc
-braces = fmap PP.braces
-
-bag :: Monad f => f PP.Doc -> f PP.Doc
-bag p = text "⟅" <> p <> text "⟆"
-
-quotes :: Functor f => f PP.Doc -> f PP.Doc
-quotes = fmap PP.quotes
-
-doubleQuotes :: Functor f => f PP.Doc -> f PP.Doc
-doubleQuotes = fmap PP.doubleQuotes
-=======
 import           Disco.Effects.LFresh
 import           Polysemy
->>>>>>> ddd93b50
 
 import           Polysemy.Reader
 
@@ -167,72 +113,8 @@
 ------------------------------------------------------------
 -- Some Disco instances
 
-<<<<<<< HEAD
-prettyTy :: Type -> Doc
-prettyTy (TyVar v)        = text (show v)
-prettyTy TyVoid           = text "Void"
-prettyTy TyUnit           = text "Unit"
-prettyTy TyBool           = text "Bool"
-prettyTy TyProp           = text "Prop"
-prettyTy TyC              = text "Char"
-prettyTy (ty1 :->: ty2)   = mparens arrPA $
-  prettyTy' 1 InL ty1 <+> text "→" <+> prettyTy' 1 InR ty2
-prettyTy (ty1 :*: ty2)    = mparens (PA 7 InR) $
-  prettyTy' 7 InL ty1 <+> text "×" <+> prettyTy' 7 InR ty2
-prettyTy (ty1 :+: ty2)    = mparens (PA 6 InR) $
-  prettyTy' 6 InL ty1 <+> text "+" <+> prettyTy' 6 InR ty2
-prettyTy TyN              = text "ℕ"
-prettyTy TyZ              = text "ℤ"
-prettyTy TyQ              = text "ℚ"
-prettyTy TyF              = text "𝔽"
--- prettyTy (TyFin n)        = text "ℤ" <> (integer n)
-prettyTy (TyList ty)      = mparens (PA 9 InR) $
-  text "List" <+> prettyTy' 9 InR ty
-prettyTy (TyBag ty)       = mparens (PA 9 InR) $
-  text "Bag" <+> prettyTy' 9 InR ty
-prettyTy (TySet ty)       = mparens (PA 9 InR) $
-  text "Set" <+> prettyTy' 9 InR ty
-prettyTy (TyContainer (AVar (U c)) ty) = mparens (PA 9 InR) $
-  text (show c) <+> prettyTy' 9 InR ty
-prettyTy (TyUser name args) = mparens (PA 9 InR) $
-  hsep (text name : map (prettyTy' 9 InR) args)
-prettyTy (TySkolem n)     = text "%" <> prettyName n
-
-prettyTy' :: Prec -> BFixity -> Type -> Doc
-prettyTy' p a t = local (const (PA p a)) (prettyTy t)
-
-prettyPolyTy :: PolyType -> Doc
-prettyPolyTy (Forall bnd) = lunbind bnd $
-  \(tvs, body) -> prettyTy body <+> prettyQualifiers tvs
-
-prettyQualifiers :: [(Name Type, Embed [Qualifier])] -> Doc
-prettyQualifiers tvs = case filter (not . null . unembed . snd) tvs of
-  []  -> empty
-  vqs -> do
-    ds <- punctuate (text ",") (map prettyQV (concatMap distribQ vqs))
-    brackets (hsep ds)
-
-  where
-    distribQ (v, unembed -> qs) = map (v,) qs
-
-prettyQV :: (Name Type, Qualifier) -> Doc
-prettyQV (a, q) = prettyQualifier q <+> prettyName a
-
-prettyQualifier QNum   = text "numeric"
-prettyQualifier QSub   = text "subtractive"
-prettyQualifier QDiv   = text "divisive"
-prettyQualifier QCmp   = text "comparable"
-prettyQualifier QEnum  = text "enumerable"
-prettyQualifier QBool  = text "boolean"
-prettyQualifier QBasic = text "basic"
-
-prettyTyDef :: String -> TyDefBody -> Doc
-prettyTyDef tyName (TyDefBody ps body)
-  = text tyName <+> hsep (map text ps) <+> text "=" <+> prettyTy (body (map (TyVar . string2Name) ps))
-=======
 instance Pretty (Name a) where
   pretty = text . show
->>>>>>> ddd93b50
 
 instance Pretty TyOp where
   pretty = \case
@@ -306,4 +188,5 @@
   where
     longDivStep (_, r) = (b*r) `divMod` d
     res       = tail $ iterate longDivStep (0,n)
-    digits    = first (map fst) (findRep res)+    digits    = first (map fst) (findRep res)
+
