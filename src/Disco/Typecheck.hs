--- conflicted
+++ resolved
@@ -467,11 +467,7 @@
 --
 -- Note this is also where unbound identifiers may possibly be turned
 -- into primitives if the name matches.
-<<<<<<< HEAD
-typecheck Infer (TVar x) = checkVar `catchError` checkPrim
-=======
 typecheck Infer (TVar x) = catch @"tcerr" checkVar checkPrim
->>>>>>> 21c9795f
   where
     checkVar = do
       Forall sig <- lookupTy x
