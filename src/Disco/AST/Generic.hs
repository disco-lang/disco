--- conflicted
+++ resolved
@@ -77,7 +77,6 @@
        , X_TChar
        , X_TString
        , X_TAbs
-       , X_TAbsBind
        , X_TApp
        , X_TTup
        , X_TInj
@@ -148,7 +147,7 @@
 
        , Quantifier(..)
        , Binder_
-       , BinderType
+       , X_Binder
 
        -- * Property
 
@@ -270,7 +269,6 @@
 type family X_TChar e
 type family X_TString e
 type family X_TAbs e
-type family X_TAbsBind e
 type family X_TApp e
 type family X_TTup e
 type family X_TInj e
@@ -329,7 +327,6 @@
   -- | A string literal, /e.g./ @"disco"@.
   TString_ :: X_TString e -> [Char] -> Term_ e
 
-<<<<<<< HEAD
   -- | A binding abstraction, of the form @Q vars. expr@ where @Q@ is
   --   a quantifier and @vars@ is a list of bound variables and
   --   optional type annotations.  In particular, this could be a
@@ -338,12 +335,6 @@
   --   y > 0@), or an existential quantifier (@exists x (y:N). x^2 + y
   --   == 0@).
   TAbs_   :: Quantifier -> X_TAbs e -> Binder_ e (Term_ e) -> Term_ e
-=======
-  -- | An anonymous function, /e.g./ @\x (y:N). 2x + y@.  There can be
-  --   multiple arguments, and each argument may be annotated with a
-  --   type.
-  TAbs_   :: X_TAbs e -> Bind (X_TAbsBind e) (Term_ e) -> Term_ e
->>>>>>> 8b3aae3d
 
   -- | Function application, @t1 t2@.
   TApp_   :: X_TApp e -> Term_ e -> Term_ e -> Term_ e
@@ -399,7 +390,6 @@
     , a (X_TChar e)
     , a (X_TString e)
     , a (X_TAbs e)
-    , a (X_TAbsBind e)
     , a (X_TApp e)
     , a (X_TInj e)
     , a (X_TCase e)
@@ -412,12 +402,12 @@
     , a (X_TContainerComp e)
     , a (X_TAscr e)
     , a (X_Term e)
-    , a (BinderType e)
     , a (Qual_ e)
     , a (Guard_ e)
     , a (Link_ e)
     , a (Binding_ e)
     , a (Pattern_ e)
+    , a (Binder_ e (Term_ e))
     )
 
 deriving instance ForallTerm Show e => Show (Term_ e)
@@ -654,15 +644,16 @@
 -- Quantifiers and binders
 ------------------------------------------------------------
 
--- A binder represents a sequence of variable binders with optional types,
--- found in either a lambda, ∀, or ∃, as in (x y : N) (y : F).
-type Binder_ e a = Bind [(Name (Term_ e), Embed (BinderType e))] a
-
--- Structure to hold types of binders in a particular phase (typically
--- either Maybe Type or Type).
-type family BinderType e :: *
-
--- A quantifier: λ, ∀, or ∃
+-- | A type family specifying what the binder in an abstraction can be.
+--   Should have at least variables in it, but how many variables and
+--   what other information is carried along may vary.
+type family X_Binder e
+
+-- | A binder represents the stuff between the quantifier and the body
+--   of a lambda, ∀, or ∃ abstraction, as in (x y : N) (y : F).
+type Binder_ e a = Bind (X_Binder e) a
+
+-- | A quantifier: λ, ∀, or ∃
 data Quantifier = Lam | Ex | All
   deriving (Generic, Eq, Ord, Show)
 
