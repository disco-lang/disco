{-# LANGUAGE FlexibleContexts     #-}
{-# LANGUAGE FlexibleInstances    #-}
{-# LANGUAGE GADTs                #-}
{-# LANGUAGE PatternSynonyms      #-}
{-# LANGUAGE StandaloneDeriving   #-}
{-# LANGUAGE TupleSections        #-}
{-# LANGUAGE TypeFamilies         #-}
{-# LANGUAGE UndecidableInstances #-}
{-# LANGUAGE ViewPatterns         #-}

-----------------------------------------------------------------------------
-- |
-- Module      :  Disco.AST.Surface
-- Copyright   :  disco team and contributors
-- Maintainer  :  byorgey@gmail.com
--
-- SPDX-License-Identifier: BSD-3-Clause
--
-- Abstract syntax trees representing the surface syntax of the Disco
-- language.
--
-----------------------------------------------------------------------------

module Disco.AST.Surface
       ( -- * Modules
         Module(..), TopLevel(..), ModName
         -- ** Documentation
       , Docs, DocThing(..), Property
         -- ** Declarations
       , TypeDecl(..), TermDefn(..), TypeDefn(..)
       , Decl(..), partitionDecls

         -- * Terms
       , UD
       , Term
       , pattern TVar
       , pattern TPrim
       , pattern TUn
       , pattern TLet
       , pattern TParens
       , pattern TUnit
       , pattern TBool
       , pattern TChar
       , pattern TString
       , pattern TNat
       , pattern TRat
       , pattern TAbs
       , pattern TApp
       , pattern TTup
       , pattern TInj
       , pattern TCase
       , pattern TBin
       , pattern TChain
       , pattern TTyOp
       , pattern TContainerComp
       , pattern TContainer
       , pattern TAscr
       , pattern TWild
       , pattern TList
       , pattern TListComp

       , Quantifier(..)

         -- ** Telescopes
       , Telescope(..), foldTelescope, mapTelescope, toTelescope, fromTelescope
         -- ** Expressions
       , Side(..)

       , Link
       , pattern TLink

       , Binding

         -- ** Lists
       , Qual
       , pattern QBind
       , pattern QGuard

       , Container(..)

       , Ellipsis(..)

         -- ** Case expressions and patterns
       , Branch

       , Guard
       , pattern GBool
       , pattern GPat
       , pattern GLet

       , Pattern
       , pattern PVar
       , pattern PWild
       , pattern PAscr
       , pattern PUnit
       , pattern PBool
       , pattern PChar
       , pattern PString
       , pattern PTup
       , pattern PInj
       , pattern PNat
       , pattern PCons
       , pattern PList
       , pattern PAdd
       , pattern PMul
       , pattern PSub
       , pattern PNeg
       , pattern PFrac

       , pattern Binding
       )
       where

import           Control.Lens                     ((%~), _1, _2, _3)
import           Data.Set                         (Set)
import           Data.Void

import           Disco.AST.Generic
import           Disco.Context
import           Disco.Extensions
import           Disco.Syntax.Operators
import           Disco.Syntax.Prims
import           Disco.Types
import           Unbound.Generics.LocallyNameless

-- | The extension descriptor for Surface specific AST types.
data UD

-- | A module contains all the information from one disco source file.
data Module = Module
  { modExts    :: Set Ext       -- ^ Enabled extensions
  , modImports :: [ModName]     -- ^ Module imports
  , modDecls   :: [Decl]        -- ^ Declarations
  , modDocs    :: Ctx Term Docs -- ^ Documentation
  }
deriving instance ForallTerm Show  UD => Show Module

-- | A @TopLevel@ is either documentation (a 'DocThing') or a
--   declaration ('Decl').
data TopLevel = TLDoc DocThing | TLDecl Decl
deriving instance ForallTerm Show  UD => Show TopLevel

-- | A module to be imported.
type ModName = String

-- | Convenient synonym for a list of 'DocThing's.
type Docs = [DocThing]

-- | An item of documentation.
data DocThing
  = DocString   [String]    -- ^ A documentation string, i.e. a block
                            --   of @||| text@ items
  | DocProperty Property    -- ^ An example/doctest/property of the
                            --   form @!!! forall (x1:ty1) ... . property@
deriving instance ForallTerm Show  UD => Show DocThing

-- | A property is a universally quantified term of the form
--   @forall v1 : T1, v2 : T2. term@.
type Property = Property_ UD

-- | A type declaration, @name : type@.
data TypeDecl = TypeDecl (Name Term) PolyType

-- | A group of definition clauses of the form @name pat1 .. patn = term@. The
--   patterns bind variables in the term. For example, @f n (x,y) =
--   n*x + y@.
data TermDefn = TermDefn (Name Term) [Bind [Pattern] Term]

-- | A user-defined type (potentially recursive).
--
--   @type T arg1 arg2 ... = body
data TypeDefn = TypeDefn String [String] Type
  deriving Show

-- | A declaration is either a type declaration, a term definition, or
--   a type definition.
data Decl where
  DType  :: TypeDecl -> Decl
  DDefn  :: TermDefn -> Decl
  DTyDef :: TypeDefn -> Decl

deriving instance ForallTerm Show  UD => Show TypeDecl
deriving instance ForallTerm Show  UD => Show TermDefn
deriving instance ForallTerm Show  UD => Show Decl

partitionDecls :: [Decl] -> ([TypeDecl], [TermDefn], [TypeDefn])
partitionDecls (DType  tyDecl : ds) = (_1 %~ (tyDecl:)) (partitionDecls ds)
partitionDecls (DDefn  def    : ds) = (_2 %~ (def:))    (partitionDecls ds)
partitionDecls (DTyDef def    : ds) = (_3 %~ (def:))    (partitionDecls ds)
partitionDecls []                   = ([], [], [])

------------------------------------------------------------
-- Terms
------------------------------------------------------------
type Term = Term_ UD

type Binder a = Binder_ UD a
type instance BinderType UD = Maybe Type

type instance X_TVar            UD = ()
type instance X_TPrim           UD = ()
type instance X_TLet            UD = ()
type instance X_TParens         UD = ()
type instance X_TUnit           UD = ()
type instance X_TBool           UD = ()
type instance X_TNat            UD = ()
type instance X_TRat            UD = ()
type instance X_TChar           UD = ()
type instance X_TString         UD = ()
type instance X_TAbs            UD = ()
type instance X_TAbsBind        UD = [Pattern]
type instance X_TApp            UD = ()
type instance X_TTup            UD = ()
type instance X_TInj            UD = ()
type instance X_TCase           UD = ()
type instance X_TUn             UD = ()
type instance X_TBin            UD = ()
type instance X_TChain          UD = ()
type instance X_TTyOp           UD = ()
type instance X_TContainer      UD = ()
type instance X_TContainerComp  UD = ()
type instance X_TAscr           UD = ()
type instance X_Term            UD = ()  -- TWild

pattern TVar :: Name Term -> Term
pattern TVar name = TVar_ () name

pattern TPrim :: Prim -> Term
pattern TPrim name = TPrim_ () name

pattern TUn :: UOp -> Term -> Term
pattern TUn uop term = TUn_ () uop term

pattern TLet :: Bind (Telescope Binding) Term -> Term
pattern TLet bind = TLet_ () bind

pattern TParens :: Term -> Term
pattern TParens term  = TParens_ () term

pattern TUnit :: Term
pattern TUnit = TUnit_ ()

pattern TBool :: Bool -> Term
pattern TBool bool = TBool_ () bool

pattern TNat  :: Integer -> Term
pattern TNat int = TNat_ () int

pattern TRat :: Rational -> Term
pattern TRat rat = TRat_ () rat

pattern TChar :: Char -> Term
pattern TChar c = TChar_ () c

pattern TString :: String -> Term
pattern TString s = TString_ () s

<<<<<<< HEAD
pattern TAbs :: Quantifier -> Binder Term -> Term
pattern TAbs q bind = TAbs_ q () bind
=======
pattern TAbs :: Bind [Pattern] Term -> Term
pattern TAbs bind = TAbs_ () bind
>>>>>>> 8b3aae3d

pattern TApp  :: Term -> Term -> Term
pattern TApp term1 term2 = TApp_ () term1 term2

pattern TTup :: [Term] -> Term
pattern TTup termlist = TTup_ () termlist

pattern TInj :: Side -> Term -> Term
pattern TInj side term = TInj_ () side term

pattern TCase :: [Branch] -> Term
pattern TCase branch = TCase_ () branch

pattern TBin :: BOp -> Term -> Term -> Term
pattern TBin bop term1 term2 = TBin_ () bop term1 term2

pattern TChain :: Term -> [Link] -> Term
pattern TChain term linklist = TChain_ () term linklist

pattern TTyOp :: TyOp -> Type -> Term
pattern TTyOp tyop ty = TTyOp_ () tyop ty

pattern TContainer :: Container -> [(Term, Maybe Term)] -> Maybe (Ellipsis Term) -> Term
pattern TContainer c tl mets = TContainer_ () c tl mets

pattern TContainerComp :: Container -> Bind (Telescope Qual) Term -> Term
pattern TContainerComp c b = TContainerComp_ () c b

pattern TAscr :: Term -> PolyType -> Term
pattern TAscr term ty = TAscr_ () term ty

-- Since we parse patterns by first parsing a term and then ensuring
-- it is a valid pattern, we have to include wildcards in the syntax
-- of terms, although they will be rejected at a later phase.
pattern TWild :: Term
pattern TWild = XTerm_ ()

{-# COMPLETE TVar, TPrim, TUn, TLet, TParens, TUnit, TBool, TNat, TRat, TChar,
             TString, TAbs, TApp, TTup, TInj, TCase, TBin, TChain, TTyOp,
             TContainer, TContainerComp, TAscr, TWild #-}

pattern TList :: [Term] -> Maybe (Ellipsis Term) -> Term
pattern TList ts e <- TContainer_ () ListContainer (map fst -> ts) e
  where
    TList ts e = TContainer_ () ListContainer (map (,Nothing) ts) e

pattern TListComp :: Bind (Telescope Qual) Term -> Term
pattern TListComp x = TContainerComp_ () ListContainer x

type Link = Link_ UD

type instance X_TLink UD = ()

pattern TLink :: BOp -> Term -> Link
pattern TLink bop term = TLink_ () bop term

{-# COMPLETE TLink #-}

type Qual = Qual_ UD

type instance X_QBind UD = ()
type instance X_QGuard UD = ()

pattern QBind :: Name Term -> Embed Term -> Qual
pattern QBind namet embedt = QBind_ () namet embedt

pattern QGuard :: Embed Term -> Qual
pattern QGuard embedt = QGuard_ () embedt

{-# COMPLETE QBind, QGuard #-}

type Binding = Binding_ UD

pattern Binding :: Maybe (Embed PolyType) -> Name Term -> Embed Term -> Binding
pattern Binding m b n = Binding_ m b n

{-# COMPLETE Binding #-}

type Branch = Branch_ UD

type Guard = Guard_ UD

type instance X_GBool UD = ()
type instance X_GPat  UD = ()
type instance X_GLet  UD = ()

pattern GBool :: Embed Term -> Guard
pattern GBool embedt = GBool_ () embedt

pattern GPat :: Embed Term -> Pattern -> Guard
pattern GPat embedt pat = GPat_ () embedt pat

pattern GLet :: Binding -> Guard
pattern GLet b = GLet_ () b

{-# COMPLETE GBool, GPat, GLet #-}

type Pattern = Pattern_ UD

type instance X_PVar UD    = ()
type instance X_PWild UD   = ()
type instance X_PAscr UD   = ()
type instance X_PUnit UD   = ()
type instance X_PBool UD   = ()
type instance X_PTup UD    = ()
type instance X_PInj UD    = ()
type instance X_PNat UD    = ()
type instance X_PChar UD   = ()
type instance X_PString UD = ()
type instance X_PCons UD   = ()
type instance X_PList UD   = ()
type instance X_PAdd UD    = ()
type instance X_PMul UD    = ()
type instance X_PSub UD    = ()
type instance X_PNeg UD    = ()
type instance X_PFrac UD   = ()
type instance X_Pattern UD = Void

pattern PVar :: Name Term -> Pattern
pattern PVar name = PVar_ () name

pattern PWild :: Pattern
pattern PWild = PWild_ ()

 -- (?) TAscr uses a PolyType, but without higher rank types
 -- I think we can't possibly need that here.
pattern PAscr :: Pattern -> Type -> Pattern
pattern PAscr p ty = PAscr_ () p ty

pattern PUnit :: Pattern
pattern PUnit = PUnit_ ()

pattern PBool :: Bool -> Pattern
pattern PBool  b = PBool_ () b

pattern PChar :: Char -> Pattern
pattern PChar c = PChar_ () c

pattern PString :: String -> Pattern
pattern PString s = PString_ () s

pattern PTup  :: [Pattern] -> Pattern
pattern PTup lp = PTup_ () lp

pattern PInj  :: Side -> Pattern -> Pattern
pattern PInj s p = PInj_ () s p

pattern PNat  :: Integer -> Pattern
pattern PNat n = PNat_ () n

pattern PCons :: Pattern -> Pattern -> Pattern
pattern PCons  p1 p2 = PCons_ () p1 p2

pattern PList :: [Pattern] -> Pattern
pattern PList lp = PList_ () lp

pattern PAdd :: Side -> Pattern -> Term -> Pattern
pattern PAdd s p t = PAdd_ () s p t

pattern PMul :: Side -> Pattern -> Term -> Pattern
pattern PMul s p t = PMul_ () s p t

pattern PSub :: Pattern -> Term -> Pattern
pattern PSub p t = PSub_ () p t

pattern PNeg :: Pattern -> Pattern
pattern PNeg p = PNeg_ () p

pattern PFrac :: Pattern -> Pattern -> Pattern
pattern PFrac p1 p2 = PFrac_ () p1 p2

<<<<<<< HEAD
{-# COMPLETE PVar, PWild, PUnit, PBool, PTup, PInj, PNat,
             PChar, PString, PCons, PList, PAdd, PMul, PSub, PNeg, PFrac #-}
=======
{-# COMPLETE PVar, PWild, PAscr, PUnit, PBool, PTup, PInj, PNat,
             PChar, PString, PCons, PList, PAdd, PMul, PSub, PNeg, PFrac #-}
>>>>>>> 8b3aae3d
<|MERGE_RESOLUTION|>--- conflicted
+++ resolved
@@ -194,8 +194,7 @@
 ------------------------------------------------------------
 type Term = Term_ UD
 
-type Binder a = Binder_ UD a
-type instance BinderType UD = Maybe Type
+type instance X_Binder          UD = [Pattern]
 
 type instance X_TVar            UD = ()
 type instance X_TPrim           UD = ()
@@ -208,7 +207,6 @@
 type instance X_TChar           UD = ()
 type instance X_TString         UD = ()
 type instance X_TAbs            UD = ()
-type instance X_TAbsBind        UD = [Pattern]
 type instance X_TApp            UD = ()
 type instance X_TTup            UD = ()
 type instance X_TInj            UD = ()
@@ -255,13 +253,8 @@
 pattern TString :: String -> Term
 pattern TString s = TString_ () s
 
-<<<<<<< HEAD
-pattern TAbs :: Quantifier -> Binder Term -> Term
+pattern TAbs :: Quantifier -> Bind [Pattern] Term -> Term
 pattern TAbs q bind = TAbs_ q () bind
-=======
-pattern TAbs :: Bind [Pattern] Term -> Term
-pattern TAbs bind = TAbs_ () bind
->>>>>>> 8b3aae3d
 
 pattern TApp  :: Term -> Term -> Term
 pattern TApp term1 term2 = TApp_ () term1 term2
@@ -433,10 +426,5 @@
 pattern PFrac :: Pattern -> Pattern -> Pattern
 pattern PFrac p1 p2 = PFrac_ () p1 p2
 
-<<<<<<< HEAD
-{-# COMPLETE PVar, PWild, PUnit, PBool, PTup, PInj, PNat,
-             PChar, PString, PCons, PList, PAdd, PMul, PSub, PNeg, PFrac #-}
-=======
 {-# COMPLETE PVar, PWild, PAscr, PUnit, PBool, PTup, PInj, PNat,
              PChar, PString, PCons, PList, PAdd, PMul, PSub, PNeg, PFrac #-}
->>>>>>> 8b3aae3d
