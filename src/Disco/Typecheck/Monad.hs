--- conflicted
+++ resolved
@@ -97,20 +97,6 @@
 forAll :: Member (Writer Constraint) r => [Name Type] -> Sem r a -> Sem r a
 forAll nms = censor (CAll . bind nms)
 
-<<<<<<< HEAD
--- XXX This should not have a Wr "constraints" capability!  It should
--- be local to the inner monad! Something like
---
---   (Has '[Wr "constraints"] m' => m' a) -> m (a, Constraint)
---
--- but with more stuff to say that otherwise m and m' have the same capabilities otherwise.
-
--- | Run a computation that generates constraint, returning the
---   generated 'Constraint' along with the output, and reset the
---   'Constraint' of the resulting computation to 'mempty'.
-withConstraint :: Has '[Wr "constraints"] m => m a -> m (a, Constraint)
-withConstraint = censor @"constraints" (const mempty) . listen @"constraints"
-=======
 -- | Run a computation that generates constraints, returning the
 --   generated 'Constraint' along with the output. Note that this
 --   locally dispatches the constraint writer effect.
@@ -119,9 +105,6 @@
 --   'solve' instead, which also solves the generated constraints.
 withConstraint :: Sem (Writer Constraint ': r) a -> Sem r (a, Constraint)
 withConstraint = fmap swap . runWriter
->>>>>>> d786adf1
-
--- XXX This should not have a Wr "constraints" capability. See comment on withConstraint.
 
 -- | Run a computation and solve its generated constraint, returning
 --   the resulting substitution (or failing with an error).  Note that
