module Pretty where

import           Control.Applicative     hiding (empty)
import           Data.Char               (toLower)

import qualified Parser                  as PR
import           Types

import qualified Text.PrettyPrint        as PP
import           Unbound.LocallyNameless (LFreshM, Name, bind, embed, lunbind,
                                          rec, runLFreshM, string2Name, unembed,
                                          unrec)

--------------------------------------------------
-- Monadic pretty-printing

type Doc = LFreshM PP.Doc

hsep ds  = PP.hsep <$> sequence ds
parens   = fmap PP.parens
text     = return . PP.text
integer  = return . PP.integer
nest n d = PP.nest n <$> d
empty    = return PP.empty

(<+>) = liftA2 (PP.<+>)
(<>)  = liftA2 (PP.<>)
($+$) = liftA2 (PP.$+$)

--------------------------------------------------

prettyName :: Name Term -> Doc
prettyName = text . show

prettyTerm :: Term -> Doc
prettyTerm (TVar x)      = prettyName x
prettyTerm TUnit         = text "()"
prettyTerm (TBool b)     = text (map toLower $ show b)
prettyTerm (TAbs bnd)    =
  lunbind bnd $ \(x,body) ->
  hsep [prettyName x, text "|->", prettyTerm body]
prettyTerm (TApp t1 t2)  = parens (prettyTerm t1) <+> parens (prettyTerm t2) -- XXX
prettyTerm (TPair t1 t2) =
  parens (prettyTerm t1 <> text "," <+> prettyTerm t2)
prettyTerm (TInj side t) = prettySide side <+> parens (prettyTerm t)  -- XXX
prettyTerm (TInt n)      = integer n
prettyTerm (TUn op t)    = prettyUOp op <> parens (prettyTerm t)   -- XXX
prettyTerm (TBin op t1 t2) = hsep [parens $ prettyTerm t1, prettyBOp op, parens $ prettyTerm t2]  -- XXX
prettyTerm (TLet bnd) = lunbind bnd $ \(def, t2) ->
  let (x, em) = unrec def
      t1 = unembed em
   in hsep [text "let", prettyName x, text "=", prettyTerm t1, text "in", prettyTerm t2]
prettyTerm (TCase b) = text "case" $+$ nest 2 (prettyBranches b)
prettyTerm TWrong = text "WRONG"
-- To do:
--   add precedence & associativity handling to omit unnecessary parens

prettySide :: Side -> Doc
prettySide L = text "inl"
prettySide R = text "inr"

prettyUOp :: UOp -> Doc
prettyUOp Neg = text "-"

prettyBOp :: BOp -> Doc
prettyBOp Add    = text "+"
prettyBOp Sub    = text "-"
prettyBOp Mul    = text "*"
prettyBOp Div    = text "/"
prettyBOp Equals = text "=="
prettyBOp Less   = text "<"
prettyBOp And    = text "&&"
prettyBOp Or     = text "||"

<<<<<<< HEAD
prettyBranches :: [Branch] -> Doc                  
prettyBranches [] = error "Empty branches are disallowed." -- Need a better error message.
prettyBranches [b] = prettyBranch b
prettyBranches (b:bs) = prettyBranch b <+> prettyBranches bs
                   
=======
prettyBranches :: [Branch] -> Doc
prettyBranches [] = error "Empty branches are disallowed."
prettyBranches bs = foldr ($+$) empty (map prettyBranch bs)

>>>>>>> f1c2bb05
prettyBranch :: Branch -> Doc
prettyBranch br = lunbind br $ (\(gs,t) -> text "{" <+> prettyTerm t <+> prettyGuards gs)

prettyGuards :: [Guard] -> Doc
-- HDE: What do we want our concrete syntax to be for the trivial guard?
prettyGuards = foldr (\g r -> prettyGuard g <+> r) (text "")

prettyGuard :: Guard -> Doc
prettyGuard (GIf et) = text "if" <+> (prettyTerm (unembed et))
prettyGuard (GWhere et p) = text "where" <+> prettyTerm (unembed et) <+> text "=" <+> prettyPattern p

prettyPattern :: Pattern -> Doc
prettyPattern (PVar x) = prettyName x
prettyPattern PWild = text "_"
prettyPattern PUnit = text "()"
prettyPattern (PBool b) = text $ map toLower $ show b
prettyPattern (PPair p1 p2) = parens $ prettyPattern p1 <> text "," <+> prettyPattern p2
prettyPattern (PInj s p) = prettySide s <+> prettyPattern p
prettyPattern (PInt n) = integer n
prettyPattern (PSucc p) = text "S" <+> prettyPattern p

prettyTermStr :: Term -> String
prettyTermStr = PP.render . runLFreshM . prettyTerm

echoTerm :: String -> String
echoTerm = prettyTermStr . PR.parseTermStr

echoTermP :: String -> IO ()
echoTermP = putStrLn . echoTerm<|MERGE_RESOLUTION|>--- conflicted
+++ resolved
@@ -72,18 +72,10 @@
 prettyBOp And    = text "&&"
 prettyBOp Or     = text "||"
 
-<<<<<<< HEAD
-prettyBranches :: [Branch] -> Doc                  
-prettyBranches [] = error "Empty branches are disallowed." -- Need a better error message.
-prettyBranches [b] = prettyBranch b
-prettyBranches (b:bs) = prettyBranch b <+> prettyBranches bs
-                   
-=======
 prettyBranches :: [Branch] -> Doc
 prettyBranches [] = error "Empty branches are disallowed."
 prettyBranches bs = foldr ($+$) empty (map prettyBranch bs)
 
->>>>>>> f1c2bb05
 prettyBranch :: Branch -> Doc
 prettyBranch br = lunbind br $ (\(gs,t) -> text "{" <+> prettyTerm t <+> prettyGuards gs)
 
