{-# LANGUAGE DeriveGeneric            #-}
{-# LANGUAGE FlexibleContexts         #-}
{-# LANGUAGE FlexibleInstances        #-}
{-# LANGUAGE GADTs                    #-}
{-# LANGUAGE MultiParamTypeClasses    #-}
{-# LANGUAGE NondecreasingIndentation #-}
{-# LANGUAGE RankNTypes               #-}
{-# LANGUAGE TemplateHaskell          #-}
{-# LANGUAGE TupleSections            #-}
{-# LANGUAGE TypeFamilies             #-}
{-# LANGUAGE UndecidableInstances     #-}
{-# LANGUAGE ViewPatterns             #-}

-----------------------------------------------------------------------------
-- |
-- Module      :  Disco.Typecheck
-- Copyright   :  (c) 2016 disco team (see LICENSE)
-- License     :  BSD-style (see LICENSE)
-- Maintainer  :  byorgey@gmail.com
--
-- Typecheck the Disco surface language and transform it into a
-- type-annotated AST.
--
-----------------------------------------------------------------------------

module Disco.Typecheck
       ( -- * Type checking monad
         TCM, TyCtx, runTCM, evalTCM, execTCM, extendTyDefs
         -- ** Definitions
       , Defn(..), DefnCtx
         -- ** Errors
       , TCError(..)

         -- * Type checking
       , check, checkPattern, checkDefn
       , checkProperties, checkProperty

         -- ** Whole modules
       , checkModule, withTypeDecls

         -- * Type inference
       , inferTop
       , infer
       , inferComp
         -- ** Case analysis
       , inferCase, inferBranch

         -- * Erasure
       , erase
       , eraseBinding, eraseBranch, eraseGuard
       , eraseLink, eraseQual, eraseProperty
       , erasePattern
       )
       where

import           Prelude                                 hiding (lookup)

<<<<<<< HEAD
import           Control.Applicative                     ((<|>))
import           Control.Arrow                           ((&&&))
import           Control.Lens                            (use, (%~), (&), _1,
                                                          _2)
=======
import           GHC.Generics                            (Generic)

import           Control.Arrow                           ((&&&), (***))
import           Control.Lens                            ((%~), (&), _1)
>>>>>>> daa78ea0
import           Control.Monad.Except
import           Control.Monad.Reader
import           Control.Monad.State
import           Data.Bifunctor                          (first, second)
import           Data.Coerce
import           Data.List                               (group, partition,
                                                          sort)
import qualified Data.Map                                as M
import qualified Data.Set                                as S

import           Unbound.Generics.LocallyNameless
import           Unbound.Generics.LocallyNameless.Unsafe (unsafeUnbind)

import           Disco.AST.Surface
import           Disco.AST.Typed

import           Disco.Context
import           Disco.Syntax.Operators
import           Disco.Typecheck.Constraints
import           Disco.Typecheck.Solve
import           Disco.Types
import           Disco.Types.Rules

-- | A definition is a group of clauses, each having a list of
--   patterns that bind names in a term, without the name of the
--   function being defined.  For example, given the concrete syntax
--   @f n (x,y) = n*x + y@, the corresponding 'Defn' would be
--   something like @[n, (x,y)] (n*x + y)@.
data Defn  = Defn (Name ATerm) [Type] Type [Clause]
  deriving (Show, Generic)

-- | A clause in a definition consists of a list of patterns (the LHS
--   of the =) and a term (the RHS)
type Clause = Bind [APattern] ATerm

instance Subst Type Defn

-- | A tuple container a map from definition names to definitions
--   and a map from type definition names to types.
type DefnCtx = (Ctx ATerm Defn, TyDefCtx)

-- | A typing context is a mapping from term names to types.
type TyCtx = Ctx Term Sigma

-- |  A map from type definition strings to their corresponding types.
type TyDefCtx = M.Map String Type

-- | Potential typechecking errors.
data TCError
  = Unbound (Name Term)    -- ^ Encountered an unbound variable
  | NotCon Con Term Type   -- ^ The term should have an outermost constructor matching
                           --   matching Con, but it has type 'Type' instead
  | NotFun   ATerm         -- ^ The term should be a function but has a non-arrow type
  | NotTuplePattern Pattern Type
  | Mismatch Type ATerm    -- ^ Simple type mismatch: expected, actual
  | CantInfer Term         -- ^ We were asked to infer the type of the
                           --   term, but its type cannot be inferred
  | NotNum ATerm           -- ^ The term is expected to have a numeric type but it doesn't
  | NotNumTy Type          -- ^ The type should be numeric, but is not.
  | IncompatibleTypes Type Type  -- ^ The types should have a lub
                                 -- (i.e. common supertype) but they
                                 -- don't.
  | Juxtaposition ATerm Term
                           -- ^ The first term is juxtaposed with the
                           --   second, but typechecks as neither
                           --   function application nor
                           --   multiplication
  | Undecidable Type       -- ^ The type should be decidable so we can
                           --   check equality, but it isn't.
  | Unordered Type         -- ^ The type should be totally ordered so
                           --   we can check less than, but it isn't.
  | Infinite Type
  | EmptyCase              -- ^ Case analyses cannot be empty.
  | NoLub Type Type        -- ^ The given types have no lub.
  | PatternType Pattern Type  -- ^ The given pattern should have the type, but it doesn't.
  | ModQ                   -- ^ Can't do mod on rationals.
  | ExpQ                   -- ^ Can't exponentiate by a rational.
  | DuplicateDecls (Name Term)  -- ^ Duplicate declarations.
  | DuplicateDefns (Name Term)  -- ^ Duplicate definitions.
  | DuplicateTyDefns String -- ^ Duplicate type definitions.
  | CyclicTyDef String     -- ^ Cyclic type definition.
  | NumPatterns            -- ^ # of patterns does not match type in definition
  | NotSubtractive Type
  | NotFractional Type
  | Unsolvable SolveError
  | NotTyDef String             -- ^ The type is an algebraic data type that was never defined.
  | NoError                -- ^ Not an error.  The identity of the
                           --   @Monoid TCError@ instance.
  deriving Show

-- | 'TCError' is a monoid where we simply discard the first error.
instance Monoid TCError where
  mempty = NoError
  mappend _ r = r

-- | Type checking monad. Maintains a context of variable types and a
--   set of definitions, and can throw @TCError@s and generate fresh
--   names.
type TCM = StateT DefnCtx (ReaderT TyCtx (ExceptT TCError FreshM))

-- | Run a 'TCM' computation starting in the empty context.
runTCM :: TCM a -> Either TCError (a, DefnCtx)
runTCM = runFreshM . runExceptT . flip runReaderT emptyCtx . flip runStateT (M.empty, M.empty)

-- | Run a 'TCM' computation starting in the empty context, returning
--   only the result of the computation.
evalTCM :: TCM a -> Either TCError a
evalTCM = fmap fst . runTCM

-- | Run a 'TCM' computation starting in the empty context, returning
--   only the resulting definitions.
execTCM :: TCM a -> Either TCError DefnCtx
execTCM = fmap snd . runTCM

-- | Solve a constraint set, generating a substitution (or failing
--   with an error).
solve :: Constraint -> TCM S
solve c = do
  tyDefns <- use _2
  either (throwError . Unsolvable) return . runSolveM . solveConstraint tyDefns $ c

-- | Add a definition to the set of current definitions.
addDefn :: Name Term -> Defn -> TCM ()
addDefn x b = modify (\(dm, tm) -> (M.insert (coerce x) b dm, tm))

-- | Add a type definition to the set of current type defintions.
addTyDefn :: String -> Type -> TCM ()
addTyDefn x b = modify (\(dm, tm) -> (dm, M.insert x b tm))

-- | Extend the current TyDefCtx with a provided tydef context.
extendTyDefs :: TyDefCtx -> TCM a -> TCM a
extendTyDefs newtyctx tcm = withStateT updatetys tcm
  where
    updatetys :: DefnCtx -> DefnCtx
    updatetys = (\(defns, oldtyctx) -> (defns, M.union newtyctx oldtyctx))
  

-- | Look up the type of a variable in the context.  Throw an "unbound
--   variable" error if it is not found.
lookupTy :: Name Term -> TCM Sigma
lookupTy x = lookup x >>= maybe (throwError (Unbound x)) return

-- | Generates a type variable with a fresh name.
freshTy :: TCM Type
freshTy = TyVar <$> fresh (string2Name "a")

-- | Check that a term has the given sigma type.
checkSigma :: Term -> Sigma -> TCM (ATerm, Constraint)
checkSigma t (Forall sig) = do
  (as, tau) <- unbind sig
  (at, cst) <- check t tau
  return $ case as of
    [] -> (at, cst)
    _  -> (at, CAll (bind as cst))

-- Invariant:
--
-- IF
--   (at, _) <- check tm ty
-- THEN
--   getType at == ty

-- | Check that a term has the given type.  Either throws an error, or
--   returns the term annotated with types for all subterms.
check :: Term -> Type -> TCM (ATerm, Constraint)

check t (TyDef tyn) = do
  (_, tydefmap) <- get
  case M.lookup tyn tydefmap of
    Just ty -> check t ty
    Nothing -> throwError (NotTyDef tyn)

check (TParens t) ty = check t ty

check (TTup ts) ty = do
  (ats, csts) <- checkTuple ts ty
  return $ (ATTup ty ats, cAnd csts)

check t@(TBin Cons x xs) ty = do
  ([tyElt], cst1) <- ensureConstr CList ty (Left t)
  (ax, cst2) <- check x  tyElt
  (axs, cst3) <- check xs ty
  return $ (ATBin ty Cons ax axs, cAnd [cst1, cst2, cst3])

check t@(TContainer c xs ell) ty = do
  ([tyelt], cst1) <- ensureConstr (containerToCon c) ty (Left t)
  aclist <- mapM (flip check tyelt) xs
  let (axs, csts) = unzip aclist
  (aell, cst2) <- checkEllipsis ell tyelt
  return $ (ATContainer ty c axs aell, cAnd (cst1 : cst2 : csts))

check t@(TContainerComp c bqt) ty = do
  ([tyElt], cst1) <- ensureConstr (containerToCon c) ty (Left t)
  (qs, term) <- unbind bqt
  (aqs, cx, cst2) <- inferTelescope (inferQual c) qs
  extends cx $ do
  (at, cst3) <- check term tyElt
  return $ (ATContainerComp ty c (bind aqs at), cAnd [cst1, cst2, cst3])

check t@(TBin setOp t1 t2) ty | setOp `elem` [Union, Intersection, Difference, Subset] = do
  ([tyElt], cst) <- ensureConstr CSet ty (Left t)
  (at1, cst1) <- check t1 (TySet tyElt)
  (at2, cst2) <- check t2 (TySet tyElt)
  return (ATBin ty setOp at1 at2, cAnd [cst, cst1, cst2])

-- To check an abstraction:
check (TAbs lam) ty = do
  (args, t) <- unbind lam

  -- First check that the given type is of the form ty1 -> ty2 ->
  -- ... -> resTy, where the types ty1, ty2 ... match up with any
  -- types declared for the arguments to the lambda (e.g.  (x:tyA)
  -- (y:tyB) -> ...).
  (ctx, typedArgs, resTy, cst1) <- checkArgs args ty (TAbs lam)

  -- Then check the type of the body under a context extended with
  -- types for all the arguments.
  extends ctx $ do
  (at, cst2) <- check t resTy
  return (ATAbs ty (bind (coerce typedArgs) at), cAnd [cst1, cst2])

-- To check an injection has a sum type, recursively check the
-- relevant type.
check lt@(TInj L t) ty = do
  ([ty1, _], cst1) <- ensureConstr CSum ty (Left lt)
  (at, cst2) <- check t ty1
  return (ATInj ty L at, cAnd [cst1, cst2])

check rt@(TInj R t) ty = do
  ([_, ty2], cst1) <- ensureConstr CSum ty (Left rt)
  (at, cst2) <- check t ty2
  return (ATInj ty R at, cAnd [cst1, cst2])

-- Trying to check an injection under a non-sum type: error.
check t@(TInj _ _) ty = throwError (NotCon CSum t ty)

-- To check a let expression:
check (TLet l) ty = do
  (bs, t2) <- unbind l

  -- Infer the types of all the variables bound by the let...
  (as, ctx, cst1) <- inferTelescope inferBinding bs

  -- ...then check the body under an extended context.
  extends ctx $ do
    (at2, cst2) <- check t2 ty
    return $ (ATLet ty (bind as at2), cAnd [cst1, cst2])

check (TCase bs) ty = do
  aclist <- mapM (checkBranch ty) bs
  let (bs', clist) = unzip aclist
  return (ATCase ty bs', cAnd clist)

-- Once upon a time, when we only had types N, Z, Q+, and Q, we could
-- always infer the type of anything numeric, so we didn't need
-- checking cases for Add, Mul, etc.  But now we could have e.g.  (a +
-- b) : Z13, in which case we need to push the checking type (in the
-- example, Z13) through the operator to check the arguments.

-- Checking arithmetic binary operations involves checking both operands
-- and then adding a constraint qualifier over binary operation and the desired type.
check (TBin op t1 t2) ty | op `elem` [Add, Mul, Div, Sub, SSub] = do
  (at1, cst1) <- check t1 ty
  (at2, cst2) <- check t2 ty
  return (ATBin ty op at1 at2, cAnd [cst1, cst2, CQual (bopQual op) ty])


check (TBin Exp t1 t2) ty = do
  -- if a^b :: fractional t, then a :: t, b :: Z
  -- else if a^b :: non-fractional t, then a :: t, b :: N
  (at1, cst1) <- check t1 ty
  (at2, cst2) <- infer t2
  let ty1 = getType at1
  let ty2 = getType at2
  (resTy, cst3) <- cExp ty1 ty2
  return $ (ATBin resTy Exp at1 at2, cAnd [cst1, cst2, cst3, CSub resTy ty])

-- Note, we don't have the same special case for Neg as for Sub, since
-- unlike subtraction, which can sometimes make sense on N or F, it
-- never makes sense to negate a value of type N or F.
check (TUn Neg t) ty = do
  (at, cst) <- check t ty
  return $ (ATUn ty Neg at, cAnd [cst, CQual (QSub) ty])

check (TNat x) (TyFin n) =
  return $ (ATNat (TyFin n) x, CTrue)

-- Finally, to check anything else, we can fall back to inferring its
-- type and then check that the inferred type is a *subtype* of the
-- given type.  We have to be careful to call 'setType' to change the
-- type at the root of the term to the requested type.
check t ty = do
  (at, ct1) <- infer t
  let aty = getType at
  return $ (setType ty at, cAnd [ct1, CSub aty ty])

containerTy :: Container -> Type -> Type
containerTy c ty = TyCon (containerToCon c) [ty]

containerToCon :: Container -> Con
containerToCon ListContainer = CList
containerToCon SetContainer  = CSet

-- | Given the variables and their optional type annotations in the
--   head of a lambda (e.g.  @x (y:Z) (f : N -> N) -> ...@), and the
--   type at which we are checking the lambda, ensure that the type is
--   of the form @ty1 -> ty2 -> ... -> resTy@, and that there are
--   enough @ty1@, @ty2@, ... to match all the arguments.  Also check
--   that each binding with a type annotation matches the
--   corresponding ty_i component from the checking type: in
--   particular, the ty_i must be a subtype of the type annotation.
--   If it succeeds, return a context binding variables to their types
--   (taken either from their annotation or from the type to be
--   checked, as appropriate) which we can use to extend when checking
--   the body, along with the result type of the function.
checkArgs
  :: [(Name Term, Embed (Maybe Type))] -> Type -> Term
  ->  TCM (TyCtx, [(Name Term, Embed Type)], Type, Constraint)

-- If we're all out of arguments, the remaining checking type is the
-- result, and there are no variables to bind in the context.
checkArgs [] ty _ = return (emptyCtx, [], ty, CTrue)

-- Take the next variable and its annotation; the checking type must
-- be a function type ty1 -> ty2.
checkArgs ((x, unembed -> mty) : args) ty term = do

  -- Ensure that ty is a function type
  ([ty1, ty2], cst1) <- ensureConstr CArr ty (Left term)

  -- Figure out the type of x:
  (xTy, cst2) <- case mty of

    -- If it has no annotation, just take the input type ty1.
    Nothing    -> return (ty1, CTrue)

    -- If it does have an annotation, make sure the input type is a
    -- subtype of it.
    Just annTy -> return (ty1, CSub ty1 annTy)

  -- Check the rest of the arguments under the type ty2, returning a
  -- context with the rest of the arguments and the final result type.
  (ctx, typedArgs, resTy, cst3) <- checkArgs args ty2 term

  -- Pass the result type through, and add x with its type to the
  -- generated context.
  return (singleCtx x (toSigma xTy) `joinCtx` ctx, (x, embed xTy) : typedArgs, resTy, cAnd [cst1, cst2, cst3])


-- | Check the types of terms in a tuple against a nested
--   pair type.
checkTuple :: [Term] -> Type -> TCM ([ATerm], [Constraint])
checkTuple [] _   = error "Impossible! checkTuple []"
checkTuple [t] ty = do     -- (:[]) <$> check t ty
  (at, cst) <- check t ty
  return ([at], [cst])
checkTuple (t:ts) ty = do
  ([ty1, ty2], cst1) <- ensureConstr CPair ty (Left $ TTup  (t:ts))
  (at, cst2) <- check t ty1
  (ats, csts) <- checkTuple ts ty2
  return $ (at : ats, cst1 : cst2 : csts)

checkEllipsis :: Maybe (Ellipsis Term) -> Type -> TCM (Maybe (Ellipsis ATerm), Constraint)
checkEllipsis Nothing          _  = return (Nothing, CTrue)
checkEllipsis (Just Forever)   _  = return (Just Forever, CTrue)
checkEllipsis (Just (Until t)) ty = do
  (at, ct) <- check t ty
  return $ ((Just . Until) at, ct)

-- | Check the type of a branch, returning a type-annotated branch.
checkBranch :: Type -> Branch -> TCM (ABranch, Constraint)
checkBranch ty b = do
  (gs, t) <- unbind b
  (ags, ctx, cst1) <- inferTelescope inferGuard gs
  extends ctx $ do
  (at, cst2) <- check t ty
  return $ (bind ags at, cAnd [cst1, cst2])

-- | Generates appropriate constraints for the type of an operand of
--   an absolute value function along with constraints for the type of the result.
cPos :: Type -> TCM (Type, Constraint)
cPos ty@(TyAtom (ABase b)) = return (TyAtom (ABase (pos b)), CQual QNum ty)  -- Has to be QNum!!
  where
    pos Z = N
    pos Q = F
    pos _ = b

cPos ty                 = do
  res <- freshTy
  return (res, CAnd
               [ CQual QNum ty
               , COr
                 [ cAnd [CSub ty TyZ, CSub TyN res]
                 , cAnd [CSub ty TyQ, CSub TyF res]
                 , CEq ty res
                 ]
               ])

-- | Generates appropriate constraints for the type of an operand of a
--   ceiling or floor function along with constraints for the type of the result.
cInt :: Type -> TCM (Type, Constraint)
cInt ty@(TyAtom (ABase b)) = return (TyAtom (ABase (int b)), CQual QNum ty)
  where
    int F = N
    int Q = Z
    int _ = b

cInt ty                 = do
  res <- freshTy
  return (res, CAnd
               [ CQual QNum ty
               , COr
                 [ cAnd [CSub ty TyF, CSub TyN res]
                 , cAnd [CSub ty TyQ, CSub TyZ res]
                 , CEq ty res
                 ]
               ])

-- | Generates appropriate constraints for the types of the operands of the
--   exponent function along with constraints for the type of the result.
cExp :: Type -> Type -> TCM (Type, Constraint)
cExp ty1 ty2            = do
  traceM $ "cExp: " ++ show ty1 ++ " " ++ show ty2
  tyv1 <- freshTy
  return (tyv1, COr
                 [ cAnd [CQual QNum tyv1, CEq ty2 TyN, CSub ty1 tyv1]
                 , cAnd [CQual QDiv tyv1, CEq ty2 TyZ, CSub ty1 tyv1]
                 ])

-- | Infer the (polymorphic) type of a term.
inferTop :: Term -> TCM (ATerm, Sigma)
inferTop t = do
  (at, constr) <- infer t
  traceShowM at
  theta <- solve constr
  let at' = substs theta at
  return (at', closeSigma (getType at'))

-- | Infer the type of a term, along with some constraints.  If it
--   succeeds, it returns the term with all subterms annotated.
infer :: Term -> TCM (ATerm, Constraint)

infer (TParens t)   = infer t

  -- To infer the type of a variable, just look it up in the context.
infer (TVar x)      = do
  sig <- lookupTy x
  ty <- inferSubsumption sig
  return $ (ATVar ty (coerce x), CTrue)

  -- A few trivial cases.
infer TUnit         = return (ATUnit, CTrue)
infer (TBool b)     = return $ (ATBool b, CTrue)
infer (TNat n)      = return $ (ATNat TyN n, CTrue)
infer (TRat r)      = return $ (ATRat r, CTrue)

-- To infer an injection has a sum type, recursively check the
-- relevant type, and generate a type
infer (TInj L t) = do
  (at, cst) <- infer t
  let ty = getType at
  tyv <- freshTy
  return (ATInj (TySum ty tyv) L at, cst)

infer (TInj R t) = do
  (at, cst) <- infer t
  let ty = getType at
  tyv <- freshTy
  return (ATInj (TySum tyv ty) R at, cst)

  -- We can infer the type of a lambda if the variable is annotated
  -- with a type.
infer (TAbs lam)    = do
  (args, t) <- unbind lam
  let (xs, mtys) = unzip args
  tys <- mapM subs (map unembed mtys)
  let tymap = M.fromList $ zip xs (map toSigma tys)
  extends tymap $ do
  (at, cst) <- infer t
  return (ATAbs (mkFunTy tys (getType at))
                (bind (zip (map coerce xs) (map embed tys)) at), cst)
  where
    subs :: Maybe (Type) -> TCM Type
    subs (Just ty) = return ty
    subs _         = freshTy
    -- mkFunTy [ty1, ..., tyn] out = ty1 -> (ty2 -> ... (tyn -> out))
    mkFunTy :: [Type] -> Type -> Type
    mkFunTy tys out = foldr TyArr out tys

  -- Infer the type of a function application by inferring the
  -- function type and then checking the argument type.
infer (TApp t t')   = do
  (at, cst1) <- infer t
  let ty = getType at
  ([ty1, ty2], cst2) <- ensureConstr CArr ty (Left t)
  (at', cst3) <- check t' ty1
  return (ATApp ty2 at at', cAnd [cst1, cst2, cst3])

  -- To infer the type of a pair, just infer the types of both components.
infer (TTup ts) = do
  (ty, ats, csts) <- inferTuple ts
  return (ATTup ty ats, cAnd csts)

  -- To infer the type of addition or multiplication, infer the types
  -- of the subterms, check that they are numeric, and return their
  -- lub.
infer (TBin op t1 t2) | op `elem` [Add, Mul, Sub, Div, SSub] = do
  (at1, cst1) <- infer t1
  (at2, cst2) <- infer t2
  let ty1 = getType at1
  let ty2 = getType at2
  tyv <- freshTy
  return (ATBin tyv op at1 at2, cAnd [cst1, cst2, CSub ty1 tyv, CSub ty2 tyv, CQual (bopQual op) tyv])

infer (TUn Neg t) = do
  (at, cst) <- infer t
  let ty = getType at
  tyv <- freshTy
  return $ (ATUn tyv Neg at, cAnd [cst, CSub ty tyv, CQual QSub tyv])

infer (TUn op t) | op `elem` [Sqrt, Lg] = do
  (at, cst) <- check t TyN
  return (ATUn TyN op at, cst)

infer (TUn op t) | op `elem` [Floor, Ceil] = do
  (at, cst) <- infer t
  let ty = getType at
  (resTy, cst2) <- cInt ty
  return (ATUn resTy op at, cAnd [cst, cst2])

infer (TUn Abs t) = do
  (at, cst) <- infer t
  let ty = getType at
  (resTy, cst2) <- cPos ty
  return (ATUn resTy Abs at, cAnd [cst, cst2])

 -- Very similar to division
infer (TBin IDiv t1 t2) = do
  (at1, cst1) <- infer t1
  (at2, cst2) <- infer t2
  let ty1 = getType at1
  let ty2 = getType at2
  tyv1 <- freshTy
  (resTy, cst3) <- cInt tyv1
  return (ATBin resTy IDiv at1 at2, cAnd [cst1, cst2, cst3, CSub ty1 tyv1, CSub ty2 tyv1])

infer (TBin Exp t1 t2) = do
  (at1, cst1) <- infer t1
  (at2, cst2) <- infer t2
  let ty1 = getType at1
  let ty2 = getType at2
  (resTy, cst3) <- cExp ty1 ty2
  return (ATBin resTy Exp at1 at2, cAnd [cst1, cst2, cst3])

  -- An equality or inequality test always has type Bool, but we need
  -- to check that they have a common supertype.
infer (TBin eqOp t1 t2) | eqOp `elem` [Eq, Neq] = do
  (at1, cst1) <- infer t1
  (at2, cst2) <- infer t2
  let ty1 = getType at1
  let ty2 = getType at2
  tyv <- freshTy
  return (ATBin TyBool eqOp at1 at2, cAnd [cst1, cst2, CSub ty1 tyv, CSub ty2 tyv])

infer (TBin op t1 t2)
  | op `elem` [Lt, Gt, Leq, Geq] = inferComp op t1 t2

  -- &&, ||, and not always have type Bool, and the subterms must have type
  -- Bool as well.
infer (TBin op t1 t2) | op `elem` [And, Or, Impl] = do
  (at1, cst1) <- check t1 TyBool
  (at2, cst2) <- check t2 TyBool
  return (ATBin TyBool op at1 at2, cAnd [cst1, cst2])

infer (TUn Not t) = do
  (at, cst) <- check t TyBool
  return (ATUn TyBool Not at, cst)

infer (TBin Mod t1 t2) = do
  (at1, cst1) <- infer t1
  (at2, cst2) <- infer t2
  let ty1 = getType at1
  let ty2 = getType at2
  tyv <- freshTy
  return (ATBin tyv Mod at1 at2, cAnd [cst1, cst2, CSub ty1 tyv, CSub ty2 tyv, CSub tyv TyZ])


infer (TBin Divides t1 t2) = do
  (at1, cst1) <- infer t1
  (at2, cst2) <- infer t2
  let ty1 = getType at1
  let ty2 = getType at2
  tyv <- freshTy
  return (ATBin TyBool Divides at1 at2, cAnd [cst1, cst2, CSub ty1 tyv, CSub ty2 tyv, CQual QNum tyv])

-- For now, a simple typing rule for multinomial coefficients that
-- requires everything to be Nat.  However, they can be extended to
-- handle negative or fractional arguments.
infer (TBin Choose t1 t2) = do
  (at1, cst1) <- check t1 TyN

  -- t2 can be either a Nat (a binomial coefficient)
  -- or a list of Nat (a multinomial coefficient).
  (at2, cst2) <- infer t2
  let ty2 = getType at2
  return ( ATBin TyN Choose at1 at2
         , cAnd [cst1, cst2, COr [CEq ty2 TyN, CEq ty2 (TyList TyN)]]
         )

-- To infer the type of a cons:
infer (TBin Cons t1 t2) = do

  -- First, infer the type of the first argument (a list element).
  (at1, cst1) <- infer t1

  case t2 of
    -- If the second argument is the empty list, just assign it the
    -- type inferred from the first element.
    TList [] Nothing -> do
      let ty1 = getType at1
      return (ATBin (TyList ty1) Cons at1 (ATList (TyList ty1) [] Nothing), cst1)

    -- Otherwise, infer the type of the second argument...
    _ -> do
      (at2, cst2) <- infer t2
      case (getType at2) of

        -- ...make sure it is a list, and find the lub of the element types.
        TyList ty2 -> do
          let ty1 = getType at1
          tyv <- freshTy
          return (ATBin (TyList tyv) Cons at1 at2, cAnd [cst1, cst2, CSub ty1 tyv, CSub ty2 tyv])
        ty -> throwError (NotCon CList t2 ty)

-- To infer the type of the size of a list:
infer (TUn Size t) = do
  (at, cst0) <- infer t
  (_, cst1) <- ensureConstr CSet (getType at) (Left t)
  return (ATUn TyN Size at, cAnd [cst0, cst1])

infer (TBin setOp t1 t2) | setOp `elem` [Union, Intersection, Difference, Subset] = do
  (at1, cst1) <- infer t1
  (at2, cst2) <- infer t2
  tyelt <- freshTy
  let ty1 = getType at1
  let ty2 = getType at2
  let ty = case setOp of {Subset -> TyBool; _ -> TySet tyelt}
  return (ATBin ty setOp at1 at2, cAnd [cst1, cst2, CSub ty1 (TySet tyelt), CSub ty2 (TySet tyelt)])

infer (TUn Fact t) = do
  (at, cst) <- check t TyN
  return (ATUn TyN Fact at, cst)

infer (TChain t1 links) = do
  (at1, cst1) <- infer t1
  (alinks, cst2) <- inferChain t1 links
  return (ATChain TyBool at1 alinks, cAnd [cst1, cAnd cst2])

infer (TContainer c [] ell) = do
  tyv <- freshTy
  (aell, cstell) <- inferEllipsis ell
  return (ATContainer (containerTy c tyv) c [] aell, cstell)

infer (TContainer c es@(_:_) ell)  = do
  list1 <- mapM infer es
  let (ates, cstes) = unzip list1
  (aell, cstell) <- inferEllipsis ell
  let tys = [ getType at | Just (Until at) <- [aell] ] ++ (map getType) ates
  tyv  <- freshTy
  return ( ATContainer (containerTy c tyv) c ates aell
         , cAnd [cAnd cstes, cstell, cAnd (subs tys tyv)]
         )
    where subs tylist ty = map (flip CSub ty) tylist

infer (TContainerComp c bqt) = do
  (qs, t) <- unbind bqt
  (aqs, cx, cst1) <- inferTelescope (inferQual c) qs
  extends cx $ do
  (at, cst2) <- infer t
  let ty = getType at
  return (ATContainerComp (containerTy c ty) c (bind aqs at)
         , cAnd [cst1, cst2]
         )

infer (TTyOp Enumerate t) = do
  return (ATTyOp (TyList t) Enumerate t, CTrue)

infer (TTyOp Count t) = do
  return (ATTyOp (TySum TyUnit TyN) Count t, CTrue)

  -- To infer the type of (let x = t1 in t2), assuming it is
  -- NON-RECURSIVE, infer the type of t1, and then infer the type of
  -- t2 in an extended context.
infer (TLet l) = do
  (bs, t2) <- unbind l
  (as, ctx, cst1) <- inferTelescope inferBinding bs
  extends ctx $ do
  (at2, cst2) <- infer t2
  return (ATLet (getType at2) (bind as at2), cAnd [cst1, cst2])

  -- Ascriptions are what let us flip from inference mode into
  -- checking mode.
infer (TAscr t ty) = do
  (at, cst) <- checkSigma t ty
  return (at, cst)

infer (TCase []) = throwError EmptyCase
infer (TCase bs) = inferCase bs

  -- Catch-all case at the end: if we made it here, we can't infer it.
infer t = throwError (CantInfer t)

-- | Recover a Type type from a Sigma type by pulling out the type within
--   the Forall constructor
inferSubsumption :: Sigma -> TCM Type
inferSubsumption (Forall sig) = snd <$> unbind sig

-- | Infer the type of a binding (@x [: ty] = t@), returning a
--   type-annotated binding along with a (singleton) context for the
--   bound variable.  The optional type annotation on the variable
--   determines whether we use inference or checking mode for the
--   body.
inferBinding :: Binding -> TCM (ABinding, TyCtx, Constraint)
inferBinding (Binding mty x (unembed -> t)) = do
  (at, cst) <- case mty of
    Just (unembed -> ty) -> checkSigma t ty
    Nothing              -> infer t
  return $ (ABinding mty (coerce x) (embed at), singleCtx x (toSigma $ getType at), cst)

-- | Infer the type of a comparison. A comparison always has type
--   Bool, but we have to make sure the subterms are OK. We must check
--   that their types are compatible and have a total order.
inferComp :: BOp -> Term -> Term -> TCM (ATerm, Constraint)
inferComp comp t1 t2 = do
  (at1, cst1) <- infer t1
  (at2, cst2) <- infer t2
  let ty1 = getType at1
  let ty2 = getType at2
  tyv <- freshTy
  return (ATBin TyBool comp at1 at2, cAnd [CSub ty1 tyv, CSub ty2 tyv, cst1, cst2])

inferChain :: Term -> [Link] -> TCM ([ALink], [Constraint])
inferChain _  [] = return ([], [CTrue])
inferChain t1 (TLink op t2 : links) = do
  (at2, cst1) <- infer t2
  (_, cst2)   <- check (TBin op t1 t2) TyBool
  (atl, cst3) <- inferChain t2 links
  return (ATLink op at2 : atl, cst1 : cst2 : cst3)

inferEllipsis :: Maybe (Ellipsis Term) -> TCM (Maybe (Ellipsis ATerm), Constraint)
inferEllipsis (Just (Until t)) = do
  (at, cst) <- infer t
  return ((Just . Until) at, cst)

inferEllipsis (Just Forever)   = return (Just Forever, CTrue)
inferEllipsis Nothing          = return (Nothing, CTrue)

inferTuple :: [Term] -> TCM (Type, [ATerm], [Constraint])
inferTuple []     = error "Impossible! inferTuple []"
inferTuple [t]    = do
  (at, cst) <- infer t
  return (getType at, [at], [cst])
inferTuple (t:ts) = do
  (at, cst) <- infer t
  (ty, ats, csts) <- inferTuple ts
  return (TyPair (getType at) ty, at : ats, cst : csts)

-- | Infer the type of a case expression.  The result type is the
--   least upper bound (if it exists) of all the branches.
inferCase :: [Branch] -> TCM (ATerm, Constraint)
inferCase bs = do
  bs' <- mapM inferBranch bs
  let (branchTys, abs', csts) = unzip3 bs'
  resTy <- freshTy
  return (ATCase resTy abs', cAnd [cAnd csts, cAnd $ sub branchTys resTy])
    where sub tylist ty = map (flip CSub ty) tylist

-- | Infer the type of a case branch, returning the type along with a
--   type-annotated branch.
inferBranch :: Branch -> TCM (Type, ABranch, Constraint)
inferBranch b = do
  (gs, t) <- unbind b
  (ags, ctx, cst1) <- inferTelescope inferGuard gs
  extends ctx $ do
  (at, cst2) <- infer t
  return $ (getType at, bind ags at, cAnd [cst1, cst2])

-- | Infer the type of a telescope, given a way to infer the type of
--   each item along with a context of variables it binds; each such
--   context is then added to the overall context when inferring
--   subsequent items in the telescope.
inferTelescope
  :: (Alpha b, Alpha tyb)
  => (b -> TCM (tyb, TyCtx, Constraint)) -> Telescope b -> TCM (Telescope tyb, TyCtx, Constraint)
inferTelescope inferOne tel = do
  (tel1, ctx, cst) <- go (fromTelescope tel)
  return $ (toTelescope tel1, ctx, cst)
  where
    go []     = return ([], emptyCtx, CTrue)
    go (b:bs) = do
      (tyb, ctx, cst1) <- inferOne b
      extends ctx $ do
      (tybs, ctx', cst2) <- go bs
      return (tyb:tybs, ctx `joinCtx` ctx', cAnd [cst1, cst2])

-- | Infer the type of a guard, returning the type-annotated guard
--   along with a context of types for any variables bound by the guard.
inferGuard :: Guard -> TCM (AGuard, TyCtx, Constraint)
inferGuard (GBool (unembed -> t)) = do
  (at, cst) <- check t TyBool
  return (AGBool (embed at), emptyCtx, cst)
inferGuard (GPat (unembed -> t) p) = do
  (at, cst1) <- infer t
  (ctx, apt, cst2) <- checkPattern p (getType at)
  return (AGPat (embed at) apt, ctx, cAnd [cst1, cst2])

inferQual :: Container -> Qual -> TCM (AQual, TyCtx, Constraint)
inferQual c (QBind x (unembed -> t))  = do
  (at, cst) <- infer t
  case (c, getType at) of
    (_, TyList ty)   -> return (AQBind (coerce x) (embed at), singleCtx x (toSigma ty), cst)
    (SetContainer, TySet ty) -> return (AQBind (coerce x) (embed at), singleCtx x (toSigma ty), cst)
    (_, wrongTy)   -> throwError $ NotCon (containerToCon c) t wrongTy

inferQual _ (QGuard (unembed -> t))   = do
  (at, cst) <- check t TyBool
  return (AQGuard (embed at), emptyCtx, cst)

-- | Check that a pattern has the given type, and return a context of
--   pattern variables bound in the pattern along with their types.
checkPattern :: Pattern -> Type -> TCM (TyCtx, APattern, Constraint)
<<<<<<< HEAD

checkPattern p (TyDef tyn)                  = do
  (_, tydefnmap) <- get
  case M.lookup tyn tydefnmap of
    Just ty -> checkPattern p ty
    Nothing -> throwError (NotTyDef tyn)

checkPattern (PVar x) ty                    = return (singleCtx x (toSigma ty), APVar (coerce x), CTrue)
=======
checkPattern (PVar x) ty                    = return (singleCtx x (toSigma ty), APVar ty (coerce x), CTrue)
>>>>>>> daa78ea0

checkPattern PWild    ty                    = return (emptyCtx, APWild ty, CTrue)

checkPattern PUnit tyv@(TyVar _)            = return (emptyCtx, APUnit, CEq tyv TyUnit)
checkPattern PUnit TyUnit                   = return (emptyCtx, APUnit, CTrue)

checkPattern (PBool b) tyv@(TyVar _)        = return (emptyCtx, APBool b, CEq tyv TyBool)
checkPattern (PBool b) TyBool               = return (emptyCtx, APBool b, CTrue)

checkPattern (PTup ps) ty                   = do
  listCtxtAps <- checkTuplePat ps ty
  let (ctxs, aps, csts) = unzip3 listCtxtAps
  return (joinCtxs ctxs, APTup (foldr1 TyPair (map getType aps)) aps, cAnd csts)
checkPattern p@(PInj L pat) ty       = do
  ([ty1, ty2], cst1) <- ensureConstr CSum ty (Right p)
  (ctx, apt, cst2)   <- checkPattern pat ty1
  return (ctx, APInj (TySum ty1 ty2) L apt, cAnd [cst1, cst2])
checkPattern p@(PInj R pat) ty    = do
  ([ty1, ty2], cst1) <- ensureConstr CSum ty (Right p)
  (ctx, apt, cst2) <- checkPattern pat ty2
  return (ctx, APInj (TySum ty1 ty2) R apt, cAnd [cst1, cst2])

-- we can match any supertype of TyN against a Nat pattern, OR
-- any TyFin.

-- XXX this isn't quite right, what if we're checking at a type
-- variable but we need to solve it to be a TyFin?  Can this ever
-- happen?  We would need a COr, except we can't express the constraint "exists m. ty = TyFin m"
checkPattern (PNat n) (TyFin m) = return (emptyCtx, APNat (TyFin m) n, CTrue)
checkPattern (PNat n) ty        = return (emptyCtx, APNat ty n, CSub TyN ty)

checkPattern (PSucc p) tyv@(TyVar _)               = do
  (ctx, apt, cst) <- checkPattern p TyN
  return (ctx, APSucc apt, cAnd [cst, CEq tyv TyN])

checkPattern (PSucc p) TyN                 = do
  (ctx, apt, cst) <- checkPattern p TyN
  return (ctx, APSucc apt, cst)

checkPattern p@(PCons p1 p2) ty      = do
  ([tyl], cst1) <- ensureConstr CList ty (Right p)
  (ctx1, ap1, cst2) <- checkPattern p1 tyl
  (ctx2, ap2, cst3) <- checkPattern p2 (TyList tyl)
  return (joinCtx ctx1 ctx2, APCons (TyList tyl) ap1 ap2, cAnd [cst1, cst2, cst3])

checkPattern p@(PList ps) ty         = do
  ([tyl], cst) <- ensureConstr CList ty (Right p)
  listCtxtAps <- mapM (flip checkPattern tyl) ps
  let (ctxs, aps, csts) = unzip3 listCtxtAps
  return (joinCtxs ctxs, APList (TyList tyl) aps, cAnd (cst:csts))

checkPattern p ty = throwError (PatternType p ty)

checkTuplePat :: [Pattern] -> Type -> TCM ([(TyCtx, APattern, Constraint)])
checkTuplePat [] _   = error "Impossible! checkTuplePat []"
checkTuplePat [p] ty = do     -- (:[]) <$> check t ty
  (ctx, apt, cst) <- checkPattern p ty
  return [(ctx, apt, cst)]
checkTuplePat (p:ps) ty = do
  ([ty1, ty2], cst1)  <- ensureConstr CPair ty (Right $ PTup (p:ps))
  (ctx, apt, cst2)  <- checkPattern p ty1
  rest <- checkTuplePat ps ty2
  return ((ctx, apt, cAnd [cst1, cst2]) : rest)

-- | Ensures that a type's outermost constructor matches the provided constructor,
--   returning the types within the matched constructor or throwing a type error.
--   If the type provided is a type variable, appropriate constraints are generated
--   to guarentee the type variable's outermost constructor matches the provided
--   constructor, and a list of type variables is returned whose count matches the
--   arity of the provided constructor.
ensureConstr :: Con -> Type -> Either Term Pattern -> TCM ([Type], Constraint)
ensureConstr c1 (TyCon c2 tys) _ | c1 == c2 = return (tys, CTrue)

ensureConstr c tyv@(TyAtom (AVar (U _))) _ = do
  tyvs <- mapM (const freshTy) (arity c)
  return (tyvs, CEq tyv (TyCon c tyvs))

ensureConstr c ty targ = case targ of
                           Left term -> throwError (NotCon c term ty)
                           Right pat -> throwError (PatternType pat ty)

-- | Check all the types in a module, returning a context of types for
--   top-level definitions.
checkModule :: Module -> TCM (Ctx Term Docs, Ctx ATerm [AProperty], TyCtx)
checkModule (Module m docs) = do
  let (tydefs, rest) = partition isTyDef m
  addTyDefns tydefs
  checkCyclicTys tydefs
  let (defns, typeDecls) = partition isDefn rest
  withTypeDecls typeDecls $ do
    mapM_ checkDefn defns
    aprops <- checkProperties docs
    ctx <- ask
    return (docs, aprops, ctx)

addTyDefns :: [Decl] -> TCM ()
addTyDefns tydefs = do
  let dups :: [(String, Int)]
      dups = filter ((>1) . snd) . map (head &&& length) . group . sort . map tyDefName $ tydefs
  case dups of
    ((x,_):_) -> throwError (DuplicateTyDefns x)
    []        -> mapM (\(x, ty) -> addTyDefn x ty) (map getTyDef tydefs) *> return ()
  where
    getTyDef :: Decl -> (String, Type)
    getTyDef (DTyDef x ty) = (x, ty)
    getTyDef d             = error $ "Impossible! addTyDefns.getTyDef called on non-DTyDef: " ++ show d

checkCyclicTys :: [Decl] -> TCM ()
checkCyclicTys decls = mapM (\decl -> unwrap decl) decls *> return ()
  where
    unwrap :: Decl -> TCM (S.Set String)
    unwrap (DTyDef x _) = checkCyclicTy (TyDef x) S.empty 
    unwrap d = error $ "Impossible: checkCyclicTys.unwrap called on non-TyDef: " ++ show d

-- | Checks if a given type is cyclic. A type 'ty' is cyclic if:
-- 1.) 'ty' is a TyDef.
-- 2.) Repeated expansions of the TyDef yield nothing but other TyDefs.
-- 3.) An expansion of a TyDef yields another TyDef that has been previously encountered.
-- The function returns the set of TyDefs encountered during expansion if the TyDef is not cyclic.
checkCyclicTy :: Type -> S.Set String -> TCM (S.Set String)
checkCyclicTy (TyDef name) set = do
  case S.member name set of
    True -> throwError (CyclicTyDef name)
    False -> do
                (_, tydefmap) <- get
                case M.lookup name tydefmap of
                  Nothing -> throwError $ NotTyDef name
                  Just ty -> checkCyclicTy ty (S.insert name set)


checkCyclicTy _ set = return set


-- | Run a type checking computation in the context of some type
--   declarations. First check that there are no duplicate type
--   declarations; then run the computation in a context extended with
--   the declared types.
--
--   Precondition: only called on 'DType's.
withTypeDecls :: [Decl] -> TCM a -> TCM a
withTypeDecls decls k = do
  let dups :: [(Name Term, Int)]
      dups = filter ((>1) . snd) . map (head &&& length) . group . sort . map declName $ decls
  case dups of
    ((x,_):_) -> throwError (DuplicateDecls x)
    []        -> extends declCtx k
  where
    declCtx = M.fromList $ map getDType decls

    getDType (DType x ty) = (x,ty)
    getDType d            = error $ "Impossible! withTypeDecls.getDType called on non-DType: " ++ show d

-- | Type check a top-level definition. Precondition: only called on
--   'DDefn's.
checkDefn :: Decl -> TCM ()
checkDefn (DDefn x clauses) = do
  Forall sig <- lookupTy x
  prevDefn <- gets (\(dm, tm) -> M.lookup (coerce x) dm)
  case prevDefn of
    Just _ -> throwError (DuplicateDefns x)
    Nothing -> do
      checkNumPats clauses
      (nms, ty) <- unbind sig
      aclist <- mapM (checkClause ty) clauses
      let (aclauses, csts) = unzip aclist
          cst = cAnd csts
      theta <- solve $ CAll (bind nms cst)
      let defnTy = substs theta ty
          (patTys, bodyTy) = decomposeDefnTy (numPats (head clauses)) defnTy
      addDefn x (substs theta (Defn (coerce x) patTys bodyTy aclauses))
  where
    numPats = length . fst . unsafeUnbind

    checkNumPats []     = return ()   -- This can't happen, but meh
    checkNumPats [_]    = return ()
    checkNumPats (c:cs)
      | all ((==0) . numPats) (c:cs) = throwError (DuplicateDefns x)
      | not (all (== numPats c) (map numPats cs)) = throwError NumPatterns
               -- XXX more info, this error actually means # of
               -- patterns don't match across different clauses
      | otherwise = return ()

    checkClause :: Type -> Bind [Pattern] Term -> TCM (Clause, Constraint)
    checkClause ty clause = do
      (pats, body) <- unbind clause
      (aps, at, cst) <- go pats ty body
      return (bind aps at, cst)


    go :: [Pattern] -> Type -> Term -> TCM ([APattern], ATerm, Constraint)
    go [] ty body = do
     (at, cst) <- check body ty
     return ([], at, cst)
    go (p:ps) (TyArr ty1 ty2) body = do
      (ctx, apt, cst1) <- checkPattern p ty1
      (apts, at, cst2) <- extends ctx $ go ps ty2 body
      return (apt:apts, at, cAnd [cst1, cst2])
    go _ _ _ = throwError NumPatterns   -- XXX include more info

    decomposeDefnTy 0 ty = ([], ty)
    decomposeDefnTy n (TyArr ty1 ty2) = first (ty1:) (decomposeDefnTy (n-1) ty2)
    decomposeDefnTy n ty = error $ "Impossible! decomposeDefnTy " ++ show n ++ " " ++ show ty

checkDefn d = error $ "Impossible! checkDefn called on non-Defn: " ++ show d

-- | Given a context mapping names to documentation, extract the
--   properties attached to each name and typecheck them.
checkProperties :: Ctx Term Docs -> TCM (Ctx ATerm [AProperty])
checkProperties docs =
  (M.mapKeys coerce . M.filter (not.null))
    <$> (traverse . traverse) checkProperty properties
  where
    properties :: Ctx Term [Property]
    properties = M.map (\ds -> [p | DocProperty p <- ds]) docs

-- | Check the types of the terms embedded in a property.
checkProperty :: Property -> TCM AProperty
checkProperty prop = do

  -- A property looks like  forall (x1:ty1) ... (xn:tyn). term.
  (binds, t) <- unbind prop

  -- Extend the context with (x1:ty1) ... (xn:tyn) ...
  extends (M.fromList $ map (second toSigma) binds) $ do

  -- ... check that the term has type Bool ...
  (at, cst) <- check t TyBool

  -- ... and solve the resulting constraints.
  theta <- solve cst

  -- Finally, apply the resulting substitution and fix up the types of
  -- the variables.
  return (bind (binds & traverse . _1 %~ coerce) (substs theta at))

------------------------------------------------------------
-- Erasure
------------------------------------------------------------

-- | Erase all the type annotations from a term.
erase :: ATerm -> Term
erase (ATVar _ x)           = TVar (coerce x)
erase (ATLet _ bs)          = TLet $ bind (mapTelescope eraseBinding tel) (erase at)
  where (tel,at) = unsafeUnbind bs
erase ATUnit                = TUnit
erase (ATBool b)            = TBool b
erase (ATNat _ i)           = TNat i
erase (ATRat r)             = TRat r
erase (ATAbs _ b)           = TAbs $ bind (map (coerce *** (embed . Just . unembed)) x) (erase at)
  where (x,at) = unsafeUnbind b
erase (ATApp _ t1 t2)       = TApp (erase t1) (erase t2)
erase (ATTup _ ats)         = TTup (map erase ats)
erase (ATInj _ s at)        = TInj s (erase at)
erase (ATCase _ brs)        = TCase (map eraseBranch brs)
erase (ATUn _ uop at)       = TUn uop (erase at)
erase (ATBin _ bop at1 at2) = TBin bop (erase at1) (erase at2)
erase (ATChain _ at lnks)   = TChain (erase at) (map eraseLink lnks)
erase (ATTyOp _ op ty)      = TTyOp op ty
erase (ATContainer _ c ats aell)   = TContainer c (map erase ats) ((fmap . fmap) erase aell)
erase (ATContainerComp _ c b)      = TContainerComp c $ bind (mapTelescope eraseQual tel) (erase at)
  where (tel,at) = unsafeUnbind b

eraseBinding :: ABinding -> Binding
eraseBinding (ABinding mty x (unembed -> at)) = Binding mty (coerce x) (embed (erase at))

erasePattern :: APattern -> Pattern
erasePattern (APVar _ n)        = PVar (coerce n)
erasePattern (APWild _)         = PWild
erasePattern APUnit             = PUnit
erasePattern (APBool b)         = PBool b
erasePattern (APTup _ alp)      = PTup $ map erasePattern alp
erasePattern (APInj _ s apt)    = PInj s (erasePattern apt)
erasePattern (APNat _ n)        = PNat n
erasePattern (APSucc apt)       = PSucc $ erasePattern apt
erasePattern (APCons _ ap1 ap2) = PCons (erasePattern ap1) (erasePattern ap2)
erasePattern (APList _ alp)     = PList $ map erasePattern alp

eraseBranch :: ABranch -> Branch
eraseBranch b = bind (mapTelescope eraseGuard tel) (erase at)
  where (tel,at) = unsafeUnbind b

eraseGuard :: AGuard -> Guard
eraseGuard (AGBool (unembed -> at))  = GBool (embed (erase at))
eraseGuard (AGPat (unembed -> at) p) = GPat (embed (erase at)) (erasePattern p)

eraseLink :: ALink -> Link
eraseLink (ATLink bop at) = TLink bop (erase at)

eraseQual :: AQual -> Qual
eraseQual (AQBind x (unembed -> at)) = QBind (coerce x) (embed (erase at))
eraseQual (AQGuard (unembed -> at))  = QGuard (embed (erase at))

eraseProperty :: AProperty -> Property
eraseProperty b = bind (coerce xs) (erase at)
  where (xs, at) = unsafeUnbind b<|MERGE_RESOLUTION|>--- conflicted
+++ resolved
@@ -55,17 +55,12 @@
 
 import           Prelude                                 hiding (lookup)
 
-<<<<<<< HEAD
 import           Control.Applicative                     ((<|>))
-import           Control.Arrow                           ((&&&))
-import           Control.Lens                            (use, (%~), (&), _1,
-                                                          _2)
-=======
 import           GHC.Generics                            (Generic)
 
 import           Control.Arrow                           ((&&&), (***))
-import           Control.Lens                            ((%~), (&), _1)
->>>>>>> daa78ea0
+import           Control.Lens                            ((%~), (&), _1, _2, use)
+
 import           Control.Monad.Except
 import           Control.Monad.Reader
 import           Control.Monad.State
@@ -897,7 +892,6 @@
 -- | Check that a pattern has the given type, and return a context of
 --   pattern variables bound in the pattern along with their types.
 checkPattern :: Pattern -> Type -> TCM (TyCtx, APattern, Constraint)
-<<<<<<< HEAD
 
 checkPattern p (TyDef tyn)                  = do
   (_, tydefnmap) <- get
@@ -905,10 +899,7 @@
     Just ty -> checkPattern p ty
     Nothing -> throwError (NotTyDef tyn)
 
-checkPattern (PVar x) ty                    = return (singleCtx x (toSigma ty), APVar (coerce x), CTrue)
-=======
 checkPattern (PVar x) ty                    = return (singleCtx x (toSigma ty), APVar ty (coerce x), CTrue)
->>>>>>> daa78ea0
 
 checkPattern PWild    ty                    = return (emptyCtx, APWild ty, CTrue)
 
