{-# LANGUAGE TemplateHaskell #-}

-----------------------------------------------------------------------------
-- |
-- Module      :  Disco.Module
-- Copyright   :  (c) 2019 disco team (see LICENSE)
-- Maintainer  :  byorgey@gmail.com
--
-- SPDX-License-Identifier: BSD-3-Clause
--
-- The 'ModuleInfo' record representing a disco module, and functions
-- to resolve the location of a module on disk.
--
-----------------------------------------------------------------------------

module Disco.Module where

import           GHC.Generics                     (Generic)

import           Control.Lens                     (makeLenses)
import           Control.Monad                    (filterM, foldM)
import           Control.Monad.IO.Class           (MonadIO (..))
import           Data.Coerce                      (coerce)
import qualified Data.Map                         as M
import           System.Directory                 (doesFileExist)
import           System.FilePath                  (replaceExtension, (</>))

import           Unbound.Generics.LocallyNameless (Bind, Name, Subst)

import           Polysemy
import           Polysemy.Error

import           Disco.AST.Surface
import           Disco.AST.Typed
import           Disco.Context
import           Disco.Typecheck.Monad            (TCError (..), TyCtx)
import           Disco.Types

import           Paths_disco

------------------------------------------------------------
-- ModuleInfo and related types
------------------------------------------------------------

-- | A definition consists of a name being defined, the types of any
--   pattern arguments (each clause must have the same number of
--   patterns), the type of the body of each clause, and a list of
--   clauses.  For example,
--
--   @
--   f x (0,z) = 3*x + z > 5
--   f x (y,z) = z == 9
--   @
--
--   might look like @Defn f [Z, Z*Z] B [clause 1 ..., clause 2 ...]@
data Defn  = Defn (Name ATerm) [Type] Type [Clause]
  deriving (Show, Generic)

-- | A clause in a definition consists of a list of patterns (the LHS
--   of the =) and a term (the RHS).  For example, given the concrete
--   syntax @f n (x,y) = n*x + y@, the corresponding 'Clause' would be
--   something like @[n, (x,y)] (n*x + y)@.
type Clause = Bind [APattern] ATerm

instance Subst Type Defn

-- | Type checking a module yields a value of type ModuleInfo which contains
--   mapping from terms to their relavent documenation, a mapping from terms to
--   properties, and a mapping from terms to their types.
data ModuleInfo = ModuleInfo
  { _modDocs     :: Ctx Term Docs
  , _modProps    :: Ctx ATerm [AProperty]
  , _modTys      :: TyCtx
  , _modTydefs   :: TyDefCtx
  , _modTermdefs :: Ctx ATerm Defn
  , _modTerms    :: [(ATerm, PolyType)]
  }

makeLenses ''ModuleInfo

emptyModuleInfo :: ModuleInfo
emptyModuleInfo = ModuleInfo emptyCtx emptyCtx emptyCtx M.empty emptyCtx []

-- | Merges a list of ModuleInfos into one ModuleInfo. Two ModuleInfos are merged by
--   joining their doc, type, type definition, and term contexts. The property context
--   of the new module is the obtained from the second module. If threre are any duplicate
--   type definitions or term definitions, a Typecheck error is thrown.
<<<<<<< HEAD
combineModuleInfo :: (MonadError TCError m) => [ModuleInfo] -> m ModuleInfo
combineModuleInfo = foldM combineMods emptyModuleInfo
  where combineMods :: (MonadError TCError m) => ModuleInfo -> ModuleInfo -> m ModuleInfo
        combineMods (ModuleInfo d1 _ ty1 tyd1 tm1 tms1) (ModuleInfo d2 p2 ty2 tyd2 tm2 tms2) =
          case (M.keys $ M.intersection tyd1 tyd2, M.keys $ M.intersection tm1 tm2) of
            ([],[]) -> return $ ModuleInfo (joinCtx d1 d2) p2 (joinCtx ty1 ty2) (M.union tyd1 tyd2) (joinCtx tm1 tm2) (tms1 ++ tms2)
            (x:_, _) -> throwError $ DuplicateTyDefns (coerce x)
            (_, y:_) -> throwError $ DuplicateDefns (coerce y)
=======
combineModuleInfo :: Member (Error TCError) r => [ModuleInfo] -> Sem r ModuleInfo
combineModuleInfo = foldM combineMods emptyModuleInfo
  where combineMods :: Member (Error TCError) r => ModuleInfo -> ModuleInfo -> Sem r ModuleInfo
        combineMods (ModuleInfo d1 _ ty1 tyd1 tm1) (ModuleInfo d2 p2 ty2 tyd2 tm2) =
          case (M.keys $ M.intersection tyd1 tyd2, M.keys $ M.intersection tm1 tm2) of
            ([],[]) -> return $ ModuleInfo (joinCtx d1 d2) p2 (joinCtx ty1 ty2) (M.union tyd1 tyd2) (joinCtx tm1 tm2)
            (x:_, _) -> throw $ DuplicateTyDefns (coerce x)
            (_, y:_) -> throw $ DuplicateDefns (coerce y)
>>>>>>> d786adf1

------------------------------------------------------------
-- Module resolution
------------------------------------------------------------

-- | A data type indicating where we should look for Disco modules to
--   be loaded.
data Resolver
  = FromDir FilePath          -- ^ Load only from a specific directory     (:load)
  | FromCwdOrStdlib           -- ^ Load from current working dir or stdlib (import at REPL)
  | FromDirOrStdlib FilePath  -- ^ Load from specific dir or stdlib        (import in file)

-- | Add the possibility of loading imports from the stdlib.  For
--   example, this is what we want to do after a user loads a specific
--   file using `:load` (for which we will NOT look in the stdlib),
--   but then we need to recursively load modules which it imports
--   (which may either be in the stdlib, or the same directory as the
--   `:load`ed module).
withStdlib :: Resolver -> Resolver
withStdlib (FromDir fp) = FromDirOrStdlib fp
withStdlib r            = r

-- | Given (possibly) a directory and a module name, relavent
--   directories are searched for the file containing the provided
--   module name. If a directory is provided, look only in the
--   specific given directory.  If the directory is @Nothing@, then
--   Disco searches for the module first in the standard library
--   directory (lib), and then in the directory passed in to
--   resolveModule.  Returns Nothing if no module with the given name
--   could be found.
resolveModule :: Member (Embed IO) r => Resolver -> ModName -> Sem r (Maybe FilePath)
resolveModule resolver modname = do
  datadir <- liftIO getDataDir
  let searchPath =
        case resolver of
          FromDir dir         -> [dir]
          FromCwdOrStdlib     -> [datadir, "."]
          FromDirOrStdlib dir -> [datadir, dir]
  let fps = map (</> replaceExtension modname "disco") searchPath
  fexists <- liftIO $ filterM doesFileExist fps
  case fexists of
    []     -> return Nothing
    (fp:_) -> return $ Just fp<|MERGE_RESOLUTION|>--- conflicted
+++ resolved
@@ -85,25 +85,14 @@
 --   joining their doc, type, type definition, and term contexts. The property context
 --   of the new module is the obtained from the second module. If threre are any duplicate
 --   type definitions or term definitions, a Typecheck error is thrown.
-<<<<<<< HEAD
-combineModuleInfo :: (MonadError TCError m) => [ModuleInfo] -> m ModuleInfo
+combineModuleInfo :: Member (Error TCError) r => [ModuleInfo] -> Sem r ModuleInfo
 combineModuleInfo = foldM combineMods emptyModuleInfo
-  where combineMods :: (MonadError TCError m) => ModuleInfo -> ModuleInfo -> m ModuleInfo
+  where combineMods :: Member (Error TCError) r => ModuleInfo -> ModuleInfo -> Sem r ModuleInfo
         combineMods (ModuleInfo d1 _ ty1 tyd1 tm1 tms1) (ModuleInfo d2 p2 ty2 tyd2 tm2 tms2) =
           case (M.keys $ M.intersection tyd1 tyd2, M.keys $ M.intersection tm1 tm2) of
             ([],[]) -> return $ ModuleInfo (joinCtx d1 d2) p2 (joinCtx ty1 ty2) (M.union tyd1 tyd2) (joinCtx tm1 tm2) (tms1 ++ tms2)
-            (x:_, _) -> throwError $ DuplicateTyDefns (coerce x)
-            (_, y:_) -> throwError $ DuplicateDefns (coerce y)
-=======
-combineModuleInfo :: Member (Error TCError) r => [ModuleInfo] -> Sem r ModuleInfo
-combineModuleInfo = foldM combineMods emptyModuleInfo
-  where combineMods :: Member (Error TCError) r => ModuleInfo -> ModuleInfo -> Sem r ModuleInfo
-        combineMods (ModuleInfo d1 _ ty1 tyd1 tm1) (ModuleInfo d2 p2 ty2 tyd2 tm2) =
-          case (M.keys $ M.intersection tyd1 tyd2, M.keys $ M.intersection tm1 tm2) of
-            ([],[]) -> return $ ModuleInfo (joinCtx d1 d2) p2 (joinCtx ty1 ty2) (M.union tyd1 tyd2) (joinCtx tm1 tm2)
             (x:_, _) -> throw $ DuplicateTyDefns (coerce x)
             (_, y:_) -> throw $ DuplicateDefns (coerce y)
->>>>>>> d786adf1
 
 ------------------------------------------------------------
 -- Module resolution
