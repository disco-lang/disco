--- conflicted
+++ resolved
@@ -547,57 +547,8 @@
     longestCmd cmds = maximum $ map (\(SomeCmd c) -> length $ helpcmd c) cmds
     padRight s maxsize = take maxsize (s ++ repeat ' ')
 
-<<<<<<< HEAD
-importCmd :: REPLCommand 'CImport
-importCmd =
-    REPLCommand {
-      name = "import",
-      helpcmd = ":import <module>",
-      shortHelp = "Import a library module",
-      category = User,
-      cmdtype = BuiltIn,
-      action = handleImport,
-      parser = Import <$> parseImport
-    }
-
-handleImport :: REPLExpr 'CImport -> Disco IErr ()
-handleImport (Import modName) = catchAndPrintErrors () $ do
-  allowQT <- extIsEnabled QualifiedTypes
-  mi <- loadDiscoModule FromCwdOrStdlib allowQT modName
-  addModule mi
-
-
-letCmd :: REPLCommand 'CLet
-letCmd =
-    REPLCommand {
-      name = "let",
-      helpcmd = "<variable> = <expression>",
-      shortHelp = "Temporarily define a variable (until the next :load)",
-      category = User,
-      cmdtype = BuiltIn,
-      action = handleLet,
-      parser = letParser
-    }
-
-handleLet :: REPLExpr 'CLet -> Disco IErr ()
-handleLet (Let x t) = do
-  ctx <- use topCtx
-  tymap <- use topTyDefns
-  let mat = evalTCM (extends ctx $ withTyDefns tymap $ inferTop t)
-  case mat of
-    Left e -> io.print $ e   -- XXX pretty print
-    Right (at, sig) -> do
-      let c = compileTerm at
-      thnk <- withTopEnv (mkValue c)
-      topCtx   %= M.insert x sig
-        -- XXX ability to define more complex things at REPL prompt, with patterns etc.
-      topDefns %= M.insert (coerce x) (Defn (coerce x) [] (getType at) [bind [] at])
-      topEnv   %= M.insert (coerce x) thnk
-
-=======
 ------------------------------------------------------------
 -- :load
->>>>>>> ddd93b50
 
 loadCmd :: REPLCommand 'CLoad
 loadCmd =
@@ -627,14 +578,6 @@
   Sem r Bool
 handleLoad fp = do
   let (directory, modName) = splitFileName fp
-<<<<<<< HEAD
-  allowQT <- extIsEnabled QualifiedTypes
-  m@(ModuleInfo _ props _ _ _) <- loadDiscoModule (FromDir directory) allowQT modName
-  setLoadedModule m
-  t <- withTopEnv $ runAllTests props
-  io . putStrLn $ "Loaded."
-  garbageCollect
-=======
 
   -- Reset top-level module map and context to empty, so we start
   -- fresh and pick up any changes to imported modules etc.
@@ -654,7 +597,6 @@
   -- Remember which was the most recently loaded file, so we can :reload
   modify @TopInfo (lastFile ?~ fp)
   info "Loaded."
->>>>>>> ddd93b50
   return t
 
 -- XXX Return a structured summary of the results, not a Bool;
