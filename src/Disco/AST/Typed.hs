--- conflicted
+++ resolved
@@ -81,12 +81,10 @@
   -- | A binary operator application.
   ATBin   :: Type -> BOp -> ATerm -> ATerm -> ATerm
 
-<<<<<<< HEAD
   -- | A type operator application.
   ATTyOp  :: Type -> TyOp -> Type -> ATerm
-=======
+
   ATChain :: Type -> ATerm -> [ALink] -> ATerm
->>>>>>> 29b2ea7e
 
   -- | A (non-recursive) let expression.
   ATLet   :: Type -> Bind (Name ATerm, Embed ATerm) ATerm -> ATerm
@@ -123,11 +121,8 @@
 getType (ATInj ty _ _)   = ty
 getType (ATUn ty _ _)    = ty
 getType (ATBin ty _ _ _) = ty
-<<<<<<< HEAD
 getType (ATTyOp ty _ _)  = ty
-=======
 getType (ATChain ty _ _) = ty
->>>>>>> 29b2ea7e
 getType (ATList ty _)    = ty
 getType (ATLet ty _)     = ty
 getType (ATCase ty _)    = ty
