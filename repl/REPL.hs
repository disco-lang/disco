{-# LANGUAGE TemplateHaskell #-}
{-# OPTIONS_GHC -fno-warn-orphans #-}

import           Control.Arrow                           ((&&&))
import           Control.Lens                            (use, (%=), (.=))
import           Control.Monad                           (forM_, when)
import           Control.Monad.Except                    (catchError)
import           Control.Monad.IO.Class                  (MonadIO (..))
import           Control.Monad.Trans.Class               (MonadTrans (..))
import           Data.Char                               (isSpace)
import           Data.Coerce
import           Data.List                               (find, isPrefixOf)
import           Data.Map                                ((!))
import qualified Data.Map                                as M
import           Data.Maybe                              (isJust)

import qualified Options.Applicative                     as O
import           System.Console.Haskeline                as H
import           System.Exit
import           Text.Megaparsec                         hiding (runParser)
import qualified Text.Megaparsec.Char                    as C
import           Unbound.Generics.LocallyNameless
import           Unbound.Generics.LocallyNameless.Unsafe (unsafeUnbind)

import           Disco.AST.Surface
import           Disco.AST.Typed
import           Disco.Context
import           Disco.Desugar
import           Disco.Eval
import           Disco.Interpret.Core                    (loadDefs)
import           Disco.Parser
import           Disco.Pretty
import           Disco.Property
import           Disco.Typecheck
import           Disco.Types

------------------------------------------------------------------------
-- Parsers for the REPL                                               --
------------------------------------------------------------------------

data REPLExpr =
   Let (Name Term) Term         -- Toplevel let-expression: for the REPL
 | TypeCheck Term               -- Typecheck a term
 | Eval Term                    -- Evaluate a term
 | ShowDefn (Name Term)         -- Show a variable's definition
 | Parse Term                   -- Show the parsed AST
 | Pretty Term                  -- Pretty-print a term
 | Desugar Term                 -- Show a desugared term
 | Load FilePath                -- Load a file.
 | Reload                       -- Reloads the most recently loaded file.
 | Doc (Name Term)              -- Show documentation.
 | Nop                          -- No-op, e.g. if the user just enters a comment
 | Help
 deriving Show

letParser :: Parser REPLExpr
letParser = Let
  <$> ident
  <*> (symbol "=" *> term)

commandParser :: Parser REPLExpr
commandParser = (symbol ":" *> many C.lowerChar) >>= parseCommandArgs

parseCommandArgs :: String -> Parser REPLExpr
parseCommandArgs cmd = maybe badCmd snd $ find ((cmd `isPrefixOf`) . fst) parsers
  where
    badCmd = fail $ "Command \":" ++ cmd ++ "\" is unrecognized."
    parsers =
      [ ("type",    TypeCheck <$> term)
      , ("defn",    ShowDefn  <$> (sc *> ident))
      , ("parse",   Parse     <$> term)
      , ("pretty",  Pretty    <$> term)
      , ("desugar", Desugar   <$> term)
      , ("load",    Load      <$> fileParser)
      , ("reload",  return Reload)
      , ("doc",     Doc       <$> (sc *> ident))
      , ("help",    return Help)
      ]

fileParser :: Parser FilePath
fileParser = many C.spaceChar *> many (C.satisfy (not . isSpace))

lineParser :: Parser REPLExpr
lineParser
  =   commandParser
  <|> try (Nop <$ (sc <* eof))
  <|> try (Eval <$> term)
  <|> letParser

parseLine :: String -> Either String REPLExpr
parseLine s =
  case (runParser lineParser "" s) of
    Left  e -> Left $ parseErrorPretty' s e
    Right l -> Right l

-- XXX eventually this should switch from using IErr specifically to
-- an umbrella error type in which IErr can be embedded, along with
-- e.g. parse or type errors
handleCMD :: String -> Disco IErr ()
handleCMD "" = return ()
handleCMD s =
    case (parseLine s) of
      Left msg -> io $ putStrLn msg
      Right l -> handleLine l `catchError` (io . print  {- XXX pretty-print error -})
  where
    handleLine :: REPLExpr -> Disco IErr ()

    handleLine (Let x t)     = handleLet x t
    handleLine (TypeCheck t) = handleTypeCheck t        >>= iputStrLn
    handleLine (Eval t)      = evalTerm t
    handleLine (ShowDefn x)  = handleShowDefn x         >>= iputStrLn
    handleLine (Parse t)     = iprint $ t
    handleLine (Pretty t)    = renderDoc (prettyTerm t) >>= iputStrLn
    handleLine (Desugar t)   = handleDesugar t          >>= iputStrLn
    handleLine (Load file)   = handleLoad file >> lastFile .= Just file >>return ()
    handleLine (Reload)      = do
      file <- use lastFile
      case file of
        Nothing -> iputStrLn "No file to reload."
<<<<<<< HEAD
        Just f -> handleLoad f >> return()
=======
        Just f  -> handleLoad f >> return()
>>>>>>> 8dcb3932
    handleLine (Doc x)       = handleDocs x
    handleLine Nop           = return ()
    handleLine Help          = iputStrLn "Help!"

handleLet :: Name Term -> Term -> Disco IErr ()
handleLet x t = do
  ctx <- use topCtx
  let mat = runTCM (extends ctx $ inferTop t)
  case mat of
    Left e -> io.print $ e   -- XXX pretty print
    Right ((at, sig), _) -> do
      topCtx   %= M.insert x sig
      topDefns %= M.insert (coerce x) (runDSM $ desugarTerm at)

handleShowDefn :: Name Term -> Disco IErr String
handleShowDefn x = do
  defns <- use topDefns
  case M.lookup (coerce x) defns of
    Nothing -> return $ "No definition for " ++ show x
    Just d  -> return $ show d

handleDesugar :: Term -> Disco IErr String
handleDesugar t = do
  case evalTCM (inferTop t) of
    Left e       -> return.show $ e
    Right (at,_) -> return.show.runDSM.desugarTerm $ at

loadFile :: FilePath -> Disco IErr (Maybe String)
loadFile file = io $ handle (\e -> fileNotFound file e >> return Nothing) (Just <$> readFile file)

fileNotFound :: FilePath -> IOException -> IO ()
fileNotFound file _ = putStrLn $ "File not found: " ++ file

handleLoad :: FilePath -> Disco IErr Bool
handleLoad file = do
  io . putStrLn $ "Loading " ++ file ++ "..."
  str <- io $ readFile file
  let mp = runParser wholeModule file str
  case mp of
    Left e   -> io $ putStrLn (parseErrorPretty' str e) >> return False
    Right p  ->
      case runTCM (checkModule p) of
        Left tcErr         -> io $ print tcErr >> return False
        Right ((docMap, aprops, ctx), defns) -> do
          let cdefns = M.mapKeys coerce $ runDSM (mapM desugarDefn defns)
          topDocs  .= docMap
          topCtx   .= ctx
          loadDefs cdefns

          t <- withTopEnv $ runAllTests aprops
          io . putStrLn $ "Loaded."
          return t

-- XXX Return a structured summary of the results, not a Bool;
-- separate out results generation and pretty-printing.  Then move it
-- to the Property module.
runAllTests :: Ctx ATerm [AProperty] -> Disco IErr Bool  -- (Ctx ATerm [TestResult])
runAllTests aprops
  | M.null aprops = return True
  | otherwise     = do
      io $ putStrLn "Running tests..."
      and <$> mapM (uncurry runTests) (M.assocs aprops)
      -- XXX eventually this should be moved into Disco.Property and
      -- use a logging framework?

  where
    numSamples :: Int
    numSamples = 50   -- XXX make this configurable somehow

    runTests :: Name ATerm -> [AProperty] -> Disco IErr Bool
    runTests n props = do
      iputStr ("  " ++ name2String n ++ ":")
      results <- sequenceA . fmap sequenceA $ map (id &&& runTest numSamples) props
      let failures = filter (not . testIsOK . snd) results
      case null failures of
        True  -> iputStrLn " OK"
        False -> do
          iputStrLn ""
          forM_ failures (uncurry prettyTestFailure)
      return (null failures)

-- XXX redo with message framework, with proper support for indentation etc.
-- XXX also move it to Property or Pretty or somewhere like that
prettyTestFailure :: AProperty -> TestResult -> Disco IErr ()
prettyTestFailure _ (TestOK {}) = return ()
prettyTestFailure prop (TestFalse env) = do
  dp <- renderDoc $ prettyProperty (eraseProperty prop)
  iputStr "  - Test is false: " >> iputStrLn dp
  let qTys = M.fromList . fst . unsafeUnbind $ prop
  prettyCounterexample qTys env
prettyTestFailure prop (TestEqualityFailure ty v1 v2 env) = do
  iputStr     "  - Test result mismatch for: "
  dp <- renderDoc $ prettyProperty (eraseProperty prop)
  iputStrLn dp
  iputStr     "    - Expected: " >> prettyValue ty v2
  iputStr     "    - But got:  " >> prettyValue ty v1
  let qTys = M.fromList . fst . unsafeUnbind $ prop
  prettyCounterexample qTys env
prettyTestFailure prop (TestRuntimeFailure e) = do
  iputStr     "  - Test failed: "
  dp <- renderDoc $ prettyProperty (eraseProperty prop)
  iputStrLn dp
  iputStr     "    " >> iprint e

-- XXX comment, move somewhere else
prettyCounterexample :: Ctx ATerm Type -> Env -> Disco IErr ()
prettyCounterexample ctx env
  | M.null env = return ()
  | otherwise  = do
      iputStrLn "    Counterexample:"
      let maxNameLen = maximum . map (length . name2String) $ M.keys env
      mapM_ (prettyBinding maxNameLen) $ M.assocs env
  where
    prettyBinding maxNameLen (x,v) = do
      iputStr "      "
      iputStr =<< (renderDoc . prettyName $ x)
      iputStr (replicate (maxNameLen - length (name2String x)) ' ')
      iputStr " = "
      prettyValue (ctx ! coerce x) v

handleDocs :: Name Term -> Disco IErr ()
handleDocs x = do
  ctx  <- use topCtx
  docs <- use topDocs
  case M.lookup x ctx of
    Nothing -> io . putStrLn $ "No documentation found for " ++ show x ++ "."
    Just ty -> do
      p  <- renderDoc . hsep $ [prettyName x, text ":", prettySigma ty]
      io . putStrLn $ p
      case M.lookup x docs of
        Just (DocString ss : _) -> io . putStrLn $ "\n" ++ unlines ss
        _                       -> return ()

evalTerm :: Term -> Disco IErr ()
evalTerm t = do
  ctx   <- use topCtx
  case evalTCM (extends ctx $ inferTop t) of
    Left e   -> iprint e    -- XXX pretty-print
    Right (at,_) ->
      let ty = getType at
          c  = runDSM $ desugarTerm at
      in (withTopEnv $ mkThunk c) >>= prettyValue ty

handleTypeCheck :: Term -> Disco IErr String
handleTypeCheck t = do
  ctx <- use topCtx
  case (evalTCM $ extends ctx (inferTop t)) of
    Left e        -> return.show $ e    -- XXX pretty-print
    Right (_,sig) -> renderDoc $ prettyTerm t <+> text ":" <+> prettySigma sig

banner :: String
banner = "Welcome to Disco!\n\nA language for programming discrete mathematics.\n\n"

data DiscoOpts = DiscoOpts
  { evaluate  :: Maybe String
  , cmdFile   :: Maybe String
  , checkFile :: Maybe String
  }

discoOpts :: O.Parser DiscoOpts
discoOpts = DiscoOpts
  <$> optional (
        O.strOption (mconcat
          [ O.long "evaluate"
          , O.short 'e'
          , O.help "evaluate an expression"
          , O.metavar "TERM"
          ])
      )
  <*> optional (
        O.strOption (mconcat
          [ O.long "file"
          , O.short 'f'
          , O.help "execute the commands in a file"
          , O.metavar "FILE"
          ])
      )
  <*> optional (
        O.strOption (mconcat
          [ O.long "check"
          , O.help "check a file without starting the interactive REPL"
          , O.metavar "FILE"
          ])
      )

discoInfo :: O.ParserInfo DiscoOpts
discoInfo = O.info (O.helper <*> discoOpts) $ mconcat
  [ O.fullDesc
  , O.progDesc "Command-line interface for Disco, a programming language for discrete mathematics."
  , O.header "disco v0.1"
  ]

main :: IO ()
main = do
  opts <- O.execParser discoInfo

  let batch = any isJust [evaluate opts, cmdFile opts, checkFile opts]
      settings = defaultSettings
            { historyFile = Just ".disco_history" }
  when (not batch) $ putStr banner
  res <- runDisco $ do
    case checkFile opts of
      Just file -> do
        res <- handleLoad file
        io $ if res then exitSuccess else exitFailure
      Nothing   -> return ()
    case cmdFile opts of
      Just file -> do
        mcmds <- loadFile file
        case mcmds of
          Nothing   -> return ()
          Just cmds -> mapM_ handleCMD (lines cmds)
      Nothing   -> return ()
    case evaluate opts of
      Just str -> handleCMD str
      Nothing  -> return ()

    when (not batch) $ runInputT settings loop

  case res of

    -- All disco exceptions should be caught and handled by this point.
    Left e   -> do
      putStrLn $ "Uncaught error: " ++ show e
      putStrLn $ "Please report this as a bug: https://github.com/disco-lang/disco/issues"
    Right () -> return ()

  -- XXX pretty-print log messages here

  where

    ctrlC :: InputT (Disco e) a -> SomeException -> InputT (Disco e) a
    ctrlC act e = do
      io $ putStrLn (show e)
      act

    withCtrlC resume act = H.catch (H.withInterrupt act) (ctrlC resume)

    loop :: InputT (Disco IErr) ()
    loop = do
      minput <- withCtrlC (return $ Just "") (getInputLine "Disco> ")
      case minput of
        Nothing -> return ()
        Just input
          | ":q" `isPrefixOf` input && input `isPrefixOf` ":quit" -> do
              liftIO $ putStrLn "Goodbye!"
              return ()
          | otherwise -> do
              withCtrlC (return ()) $ (lift . handleCMD $ input)
              loop<|MERGE_RESOLUTION|>--- conflicted
+++ resolved
@@ -117,11 +117,7 @@
       file <- use lastFile
       case file of
         Nothing -> iputStrLn "No file to reload."
-<<<<<<< HEAD
-        Just f -> handleLoad f >> return()
-=======
         Just f  -> handleLoad f >> return()
->>>>>>> 8dcb3932
     handleLine (Doc x)       = handleDocs x
     handleLine Nop           = return ()
     handleLine Help          = iputStrLn "Help!"
