{-# LANGUAGE DataKinds        #-}
{-# LANGUAGE GADTs            #-}
{-# LANGUAGE TypeApplications #-}

-----------------------------------------------------------------------------
-- |
-- Module      :  Disco.Interactive.Commands
-- Copyright   :  disco team and contributors
-- Maintainer  :  byorgey@gmail.com
--
-- SPDX-License-Identifier: BSD-3-Clause
--
-----------------------------------------------------------------------------

module Disco.Interactive.Commands
  (
    dispatch,
    discoCommands,
    handleLoad,
    loadFile
  ) where

import           Capability.State
import           Control.Arrow                    ((&&&))
import           Control.Exception                (IOException, handle)
import           Control.Lens                     (view, (%~), (.~))
import           Control.Monad.Except
import           Data.Coerce
import           Data.List                        (sortBy)
import qualified Data.Map                         as M
import           Data.Typeable
import           System.FilePath                  (splitFileName)

import           Disco.AST.Surface
import           Disco.AST.Typed
import           Disco.Capability
import           Disco.Compile
import           Disco.Context
import           Disco.Desugar
import           Disco.Eval
import           Disco.Extensions
import           Disco.Interactive.Parser
import           Disco.Interactive.Types
import           Disco.Interpret.Core
import           Disco.Module
import           Disco.Parser                     (Parser, ident, parseExtName,
                                                   parseImport, reserved,
                                                   reservedOp, sc, term)
import           Disco.Pretty
import           Disco.Property
import           Disco.Syntax.Operators
import           Disco.Syntax.Prims               (Prim (PrimBOp, PrimUOp))
import           Disco.Typecheck
import           Disco.Typecheck.Erase
import           Disco.Typecheck.Monad
import           Disco.Types
import           Disco.Util
import           Disco.Value
import           Text.Megaparsec                  hiding (runParser)
import           Unbound.Generics.LocallyNameless

dispatch :: [SomeREPLCommand] -> SomeREPLExpr -> Disco ()
dispatch [] _ = return ()
dispatch (SomeCmd c : cs) r@(SomeREPL e) = case gcast e of
  Just e' -> action c e'
  Nothing -> dispatch cs r

-- Resolution of REPL commands searches this list _in order_, which means
-- ambiguous command prefixes (e.g. :t for :type) are resolved to the first
-- matching command.
discoCommands :: [SomeREPLCommand]
discoCommands =
  [
    SomeCmd annCmd,
    SomeCmd compileCmd,
    SomeCmd desugarCmd,
    SomeCmd docCmd,
    SomeCmd evalCmd,
    SomeCmd helpCmd,
    SomeCmd importCmd,
    SomeCmd letCmd,
    SomeCmd loadCmd,
    SomeCmd namesCmd,
    SomeCmd nopCmd,
    SomeCmd parseCmd,
    SomeCmd prettyCmd,
    SomeCmd reloadCmd,
    SomeCmd showDefnCmd,
    SomeCmd typeCheckCmd,
    SomeCmd testPropCmd,
    SomeCmd usingCmd
  ]

------------------------------------------
-- Commands
------------------------------------------

annCmd :: REPLCommand 'CAnn
annCmd =
    REPLCommand {
      name = "ann",
      helpcmd = ":ann",
      shortHelp = "Show type-annotated typechecked term",
      category = Dev,
      cmdtype = ShellCmd,
      action = handleAnn,
      parser = Ann <$> term
    }

handleAnn :: Has '[St "top", MonadIO] m => REPLExpr 'CAnn -> m ()
handleAnn (Ann t) = do
    ctx   <- gets @"top" (view topCtx)
    tymap <- gets @"top" (view topTyDefs)
    s <- case evalTCM $ extends @"tyctx" ctx $ withTyDefns tymap $ inferTop t of
        Left  e       -> return . show $ e
        Right (at, _) -> return . show $ at
    iputStrLn s

compileCmd :: REPLCommand 'CCompile
compileCmd =
    REPLCommand {
      name = "compile",
      helpcmd = ":compile",
      shortHelp = "Show a compiled term",
      category = Dev,
      cmdtype = ShellCmd,
      action = handleCompile,
      parser = Compile <$> term
    }

handleCompile :: Has '[St "top", MonadIO] m => REPLExpr 'CCompile -> m ()
handleCompile (Compile t) = do
  ctx <- gets @"top" (view topCtx)
  s <- case evalTCM (extends @"tyctx" ctx $ inferTop t) of
        Left e       -> return . show $ e
        Right (at,_) -> return . show . compileTerm $ at
  iputStrLn s


desugarCmd :: REPLCommand 'CDesugar
desugarCmd =
    REPLCommand {
      name = "desugar",
      helpcmd = ":desugar",
      shortHelp = "Show a desugared term",
      category = Dev,
      cmdtype = ShellCmd,
      action = handleDesugar,
      parser = Desugar <$> term
    }

handleDesugar :: Has '[St "top", MonadIO, LFresh] m => REPLExpr 'CDesugar -> m ()
handleDesugar (Desugar t) = do
  ctx <- gets @"top" (view topCtx)
  s <- case evalTCM (extends @"tyctx" ctx $ inferTop t) of
        Left e       -> return.show $ e
        Right (at,_) -> renderDoc . prettyTerm . eraseDTerm . runDSM . desugarTerm $ at
  iputStrLn s

docCmd :: REPLCommand 'CDoc
docCmd =
    REPLCommand {
      name = "doc",
      helpcmd = ":doc <term>",
      shortHelp = "Show documentation",
      category = User,
      cmdtype = ShellCmd,
      action = handleDoc,
      parser = Doc <$> (sc *> ident)
    }

handleDoc :: Has '[St "top", MonadIO, LFresh] m => REPLExpr 'CDoc -> m ()
handleDoc (Doc x) = do
  ctx  <- gets @"top" (view topCtx)
  docs <- gets @"top" (view topDocs)
  case M.lookup x ctx of
    Nothing -> io . putStrLn $ "No documentation found for " ++ show x ++ "."
    Just ty -> do
      p  <- renderDoc . hsep $ [prettyName x, text ":", prettyPolyTy ty]
      io . putStrLn $ p
      case M.lookup x docs of
        Just (DocString ss : _) -> io . putStrLn $ "\n" ++ unlines ss
        _                       -> return ()

evalCmd :: REPLCommand 'CEval
evalCmd =
    REPLCommand {
      name = "eval",
      helpcmd = "<term>",
      shortHelp = "Evaluate a term",
      category = User,
      cmdtype = BuiltIn,
      action = handleEval,
      parser = Eval <$> term
    }

handleEval :: (Has '[St "top"] m, MonadDisco m) => REPLExpr 'CEval -> m ()
handleEval (Eval t) = do
  ctx   <- gets @"top" (view topCtx)
  tymap <- gets @"top" (view topTyDefs)
  case evalTCM (extends @"tyctx" ctx $ withTyDefns tymap $ inferTop t) of
    Left e   -> iprint e    -- XXX pretty-print
    Right (at,_) ->
      let ty = getType at
          c  = compileTerm at
      in do
        v <- withTopEnv $ do
          cv <- mkValue c
          prettyValue ty cv
          return cv
        modify @"top" $
          (topCtx %~ M.insert (string2Name "it") (toPolyType ty)) .
          (topEnv %~ M.insert (string2Name "it") v)
        garbageCollect

helpCmd :: REPLCommand 'CHelp
helpCmd =
    REPLCommand {
      name = "help",
      helpcmd = ":help",
      shortHelp = "Show help",
      category = User,
      cmdtype = ShellCmd,
      action = handleHelp,
      parser = return Help
    }

handleHelp :: MonadIO m => REPLExpr 'CHelp -> m ()
handleHelp Help = do
  iputStrLn "Commands available from the prompt:\n"
  let maxlen = longestCmd discoCommands
  mapM_ (\(SomeCmd c) -> iputStrLn $ showCmd c maxlen) $  sortedList discoCommands
  iputStrLn ""
  where
    sortedList cmds =
      sortBy (\(SomeCmd x) (SomeCmd y) -> compare (name x) (name y)) $ filteredCommands cmds
    --  don't show dev-only commands by default
    filteredCommands cmds = filter (\(SomeCmd c) -> category c == User) cmds
    showCmd c maxlen = padRight (helpcmd c) maxlen ++ "  " ++ shortHelp c
    longestCmd cmds = maximum $ map (\(SomeCmd c) -> length $ helpcmd c) cmds
    padRight s maxsize = take maxsize (s ++ repeat ' ')

importCmd :: REPLCommand 'CImport
importCmd =
    REPLCommand {
      name = "import",
      helpcmd = ":import <module>",
      shortHelp = "Import a library module",
      category = User,
      cmdtype = BuiltIn,
      action = handleImport,
      parser = Import <$> parseImport
    }

handleImport
  :: Has '[St "top", Rd "env", Sc "nextloc", St "mem", Th "err", Ct "err", MonadIO] m
  => REPLExpr 'CImport -> m ()
handleImport (Import modName) = catchAndPrintErrors () $ do
  mi <- loadDiscoModule FromCwdOrStdlib modName
  addModule mi


letCmd :: REPLCommand 'CLet
letCmd =
    REPLCommand {
      name = "let",
      helpcmd = "<variable> = <expression>",
      shortHelp = "Temporarily define a variable (until the next :load)",
      category = User,
      cmdtype = BuiltIn,
      action = handleLet,
      parser = letParser
    }

handleLet :: Has '[St "top", St "mem", Sc "nextloc", Rd "env", MonadIO] m => REPLExpr 'CLet -> m ()
handleLet (Let x t) = do
  ctx   <- gets @"top" (view topCtx)
  tymap <- gets @"top" (view topTyDefs)
  let mat = evalTCM (extends @"tyctx" ctx $ withTyDefns tymap $ inferTop t)
  case mat of
    Left e -> io.print $ e   -- XXX pretty print
    Right (at, sig) -> do
      let c = compileTerm at
      thnk <- withTopEnv (mkValue c)
      modify @"top" $
        (topCtx  %~ M.insert x sig) .
          -- XXX ability to define more complex things at REPL prompt, with patterns etc.
        (topDefs %~ M.insert (coerce x) (Defn (coerce x) [] (getType at) [bind [] at])) .
        (topEnv  %~ M.insert (coerce x) thnk)

loadCmd :: REPLCommand 'CLoad
loadCmd =
    REPLCommand {
      name = "load",
      helpcmd = ":load <filename>",
      shortHelp = "Load a file",
      category = User,
      cmdtype = ShellCmd,
      action = handleLoadWrapper,
      parser = Load <$> fileParser
    }

-- | Parses, typechecks, and loads a module by first recursively loading any imported
--   modules by calling loadDiscoModule. If no errors are thrown, any tests present
--   in the parent module are executed.
--   Disco.Interactive.CmdLine uses a version of this function that returns a Bool.
handleLoadWrapper :: (Has '[St "top", St "lastfile"] m, MonadDisco m) => REPLExpr 'CLoad -> m ()
handleLoadWrapper (Load fp) =  void (handleLoad fp)

handleLoad :: (Has '[St "top", St "lastfile"] m, MonadDisco m) => FilePath -> m Bool
handleLoad fp = catchAndPrintErrors False $ do
  let (directory, modName) = splitFileName fp
  m@(ModuleInfo _ props _ _ _) <- loadDiscoModule (FromDir directory) modName
  setLoadedModule m
  t <- withTopEnv $ runAllTests props
  put @"lastfile" $ Just fp
  io . putStrLn $ "Loaded."
  garbageCollect
  return t


namesCmd :: REPLCommand 'CNames
namesCmd =
    REPLCommand {
      name = "names",
      helpcmd = ":names",
      shortHelp = "Show all names in current scope",
      category = User,
      cmdtype = ShellCmd,
      action = handleNames,
      parser = return Names
    }

-- | Show names and types for each item in the top-level context.
handleNames :: Has '[St "top", MonadIO, LFresh] m => REPLExpr 'CNames -> m ()
handleNames Names = do
<<<<<<< HEAD
  ctx  <- gets @"top" (view topCtx)
=======
  ctx  <- use topCtx
  tyDef <- use topTyDefns
  mapM_ showTyDef $ M.toList tyDef
>>>>>>> 07665b36
  mapM_ showFn $ M.toList ctx
  where
      showTyDef (name, body) = do
        p <- renderDoc (prettyTyDef name body)
        io . putStrLn $ p
      showFn (x, ty) = do
        p  <- renderDoc . hsep $ [prettyName x, text ":", prettyPolyTy ty]
        io . putStrLn $ p


nopCmd :: REPLCommand 'CNop
nopCmd =
    REPLCommand {
      name = "nop",
      helpcmd = "",
      shortHelp = "No-op, e.g. if the user just enters a comment",
      category = Dev,
      cmdtype = BuiltIn,
      action = handleNop,
      parser = Nop <$ (sc <* eof)
    }

handleNop :: Applicative m => REPLExpr 'CNop -> m ()
handleNop Nop = pure ()


parseCmd :: REPLCommand 'CParse
parseCmd =
    REPLCommand {
      name = "parse",
      helpcmd = ":parse <expr>",
      shortHelp = "Show the parsed AST",
      category = Dev,
      cmdtype = ShellCmd,
      action = handleParse,
      parser = Parse <$> term
    }

handleParse :: MonadIO m => REPLExpr 'CParse -> m ()
handleParse (Parse t) = iprint t


prettyCmd :: REPLCommand 'CPretty
prettyCmd =
    REPLCommand {
      name = "pretty",
      helpcmd = ":pretty <expr>",
      shortHelp = "Pretty-print a term",
      category = Dev,
      cmdtype = ShellCmd,
      action = handlePretty,
      parser = Pretty <$> term
    }

handlePretty :: Has '[MonadIO, LFresh] m => REPLExpr 'CPretty -> m ()
handlePretty (Pretty t) = renderDoc (prettyTerm t) >>= iputStrLn


reloadCmd :: REPLCommand 'CReload
reloadCmd =
    REPLCommand {
      name = "reload",
      helpcmd = ":reload",
      shortHelp = "Reloads the most recently loaded file",
      category = User,
      cmdtype = ShellCmd,
      action = handleReload,
      parser = return Reload
    }

handleReload :: (Has '[St "top", St "lastfile"] m, MonadDisco m) => REPLExpr 'CReload -> m ()
handleReload Reload = do
      file <- get @"lastfile"
      case file of
        Nothing -> iputStrLn "No file to reload."
        Just f  -> void (handleLoad f)


showDefnCmd :: REPLCommand 'CShowDefn
showDefnCmd =
    REPLCommand {
      name = "defn",
      helpcmd = ":defn <var>",
      shortHelp = "Show a variable's definition",
      category = User,
      cmdtype = ShellCmd,
      action = handleShowDefn,
      parser = ShowDefn <$> (sc *> ident)
    }

handleShowDefn :: Has '[St "top", MonadIO, LFresh] m => REPLExpr 'CShowDefn -> m ()
handleShowDefn (ShowDefn x) = do
  defns   <- gets @"top" (view topDefs)
  tyDefns <- gets @"top" (view topTyDefs)
  s <- case M.lookup (coerce x) defns of
          Just d  -> renderDoc $ prettyDefn d
          Nothing -> case M.lookup name2s tyDefns of
            Just t  -> renderDoc $ prettyTyDef name2s t
            Nothing -> return $ "No definition for " ++ show x
  iputStrLn s
  where
    name2s = name2String x


testPropCmd :: REPLCommand 'CTestProp
testPropCmd =
    REPLCommand {
      name = "test",
      helpcmd = ":test <property>",
      shortHelp = "Test a property using random examples",
      category = User,
      cmdtype = ShellCmd,
      action = handleTest,
      parser = TestProp <$> term
    }

handleTest :: (Has '[St "top"] m, MonadDisco m) => REPLExpr 'CTestProp -> m ()
handleTest (TestProp t) = do
  ctx   <- gets @"top" (view topCtx)
  tymap <- gets @"top" (view topTyDefs)
  case evalTCM (extends @"tyctx" ctx $ withTyDefns tymap $ checkProperty t) of
    Left e   -> iprint e    -- XXX pretty-print
    Right at -> do
      withTopEnv $ do
        r <- runTest 100 at   -- XXX make configurable
        prettyTestResult at r
      garbageCollect


typeCheckCmd :: REPLCommand 'CTypeCheck
typeCheckCmd =
    REPLCommand {
        name = "type",
        helpcmd = ":type <term>",
        shortHelp = "Typecheck a term",
        category = Dev,
        cmdtype = ShellCmd,
        action = handleTypeCheck,
        parser = parseTypeCheck
        }

handleTypeCheck :: Has '[St "top", MonadIO, LFresh] m => REPLExpr 'CTypeCheck -> m ()
handleTypeCheck (TypeCheck t) = do
  ctx   <- gets @"top" (view topCtx)
  tymap <- gets @"top" (view topTyDefs)
  s <- case evalTCM $ extends @"tyctx" ctx $ withTyDefns tymap $ inferTop t of
        Left e        -> return.show $ e    -- XXX pretty-print
        Right (_,sig) -> renderDoc $ prettyTerm t <+> text ":" <+> prettyPolyTy sig
  iputStrLn s

parseTypeCheck :: Parser (REPLExpr 'CTypeCheck)
parseTypeCheck = TypeCheck <$>
  (   (try term <?> "expression")
  <|> (parseNakedOp <?> "operator")
  )

-- In a :type command, allow naked operators, as in :type + , even
-- though + by itself is not a syntactically valid term.  However,
-- this seems like it may be a common thing for a student to ask and
-- there is no reason we can't have this as a special case.
parseNakedOp :: Parser Term
parseNakedOp = sc *> choice (map mkOpParser (concat opTable))
  where
    mkOpParser :: OpInfo -> Parser Term
    mkOpParser (OpInfo (UOpF _ op) syns _) = choice (map ((TPrim (PrimUOp op) <$) . reservedOp) syns)
    mkOpParser (OpInfo (BOpF _ op) syns _) = choice (map ((TPrim (PrimBOp op) <$) . reservedOp) syns)

usingCmd :: REPLCommand 'CUsing
usingCmd =
    REPLCommand {
        name = "using",
        helpcmd = "using <extension>",
        shortHelp = "Enable an extension",
        category = User,
        cmdtype = BuiltIn,
        action = handleUsing,
        parser = Using <$> (reserved "using" *> parseExtName)
        }

handleUsing :: Has '[St "exts"] m => REPLExpr 'CUsing -> m ()
handleUsing (Using e) = modify @"exts" $ addExtension e

------------------------------------------
--- Util functions
------------------------------------------

fileNotFound :: MonadIO m => FilePath -> IOException -> m ()
fileNotFound file _ = iputStrLn $ "File not found: " ++ file

loadFile :: MonadIO m => FilePath -> m (Maybe String)
loadFile file = io $ handle (\e -> fileNotFound file e >> return Nothing) (Just <$> readFile file)

addModule :: Has '[St "top", Rd "env", Sc "nextloc", St "mem", Th "err"] m => ModuleInfo -> m ()
addModule mi = do
  curMI <- gets @"top" (view topModInfo)
  mi' <- adaptError TypeCheckErr $ combineModuleInfo [curMI, mi]
  setLoadedModule mi'

-- | Add information from ModuleInfo to the Disco monad. This includes updating the
--   Disco monad with new term definitions, documentation, types, and type definitions.
--   Replaces any previously loaded module.
setLoadedModule :: Has '[St "top", Rd "env", Sc "nextloc", St "mem"] m => ModuleInfo -> m ()
setLoadedModule mi = do
  modify @"top" $ topModInfo .~ mi
  populateCurrentModuleInfo

populateCurrentModuleInfo :: Has '[St "top", Rd "env", Sc "nextloc", St "mem"] m => m ()
populateCurrentModuleInfo = do
  ModuleInfo docs _ tys tyds tmds <- gets @"top" (view topModInfo)
  let cdefns = M.mapKeys coerce $ fmap compileDefn tmds
  modify @"top" $
    (topDocs   .~ docs) .
    (topCtx    .~ tys)  .
    (topTyDefs .~ tyds) .
    (topDefs   .~ tmds)
  loadDefs cdefns
  return ()

-- XXX redo with message framework, with proper support for indentation etc.
-- XXX move it to Pretty or Property or something
prettyTestFailure :: (Has '[St "top"] m, MonadDisco m) => AProperty -> TestResult -> m ()
prettyTestFailure _    (TestResult True _ _)    = return ()
prettyTestFailure prop (TestResult False r env) = do
  prettyFailureReason prop r
  prettyTestEnv "    Counterexample:" env

prettyTestResult :: (Has '[St "top"] m, MonadDisco m) => AProperty -> TestResult -> m ()
prettyTestResult prop r | not (testIsOk r) = prettyTestFailure prop r
prettyTestResult prop (TestResult _ r _)   = do
    dp <- renderDoc $ prettyProperty (eraseProperty prop)
    iputStr       "  - Test passed: " >> iputStrLn dp
    prettySuccessReason r

prettySuccessReason :: (Has '[St "top"] m, MonadDisco m) => TestReason -> m ()
prettySuccessReason (TestFound (TestResult _ _ vs)) = do
  prettyTestEnv "    Found example:" vs
prettySuccessReason (TestNotFound Exhaustive) = do
  iputStrLn     "    No counterexamples exist."
prettySuccessReason (TestNotFound (Randomized n m)) = do
  iputStr       "    Checked "
  iputStr (show (n + m))
  iputStrLn " possibilities without finding a counterexample."
prettySuccessReason _ = return ()

prettyFailureReason :: (Has '[St "top"] m, MonadDisco m) => AProperty -> TestReason -> m ()
prettyFailureReason prop TestBool = do
  dp <- renderDoc $ prettyProperty (eraseProperty prop)
  iputStr     "  - Test is false: " >> iputStrLn dp
prettyFailureReason prop (TestEqual ty v1 v2) = do
  iputStr     "  - Test result mismatch for: "
  dp <- renderDoc $ prettyProperty (eraseProperty prop)
  iputStrLn dp
  iputStr     "    - Left side:  " >> prettyValue ty v2
  iputStr     "    - Right side: " >> prettyValue ty v1
prettyFailureReason prop (TestRuntimeError e) = do
  iputStr     "  - Test failed: "
  dp <- renderDoc $ prettyProperty (eraseProperty prop)
  iputStrLn dp
  iputStr     "    " >> iprint e
prettyFailureReason prop (TestFound (TestResult _ r _)) = do
  prettyFailureReason prop r
prettyFailureReason prop (TestNotFound Exhaustive) = do
  iputStr     "  - No example exists: "
  dp <- renderDoc $ prettyProperty (eraseProperty prop)
  iputStrLn dp
  iputStrLn   "    All possible values were checked."
prettyFailureReason prop (TestNotFound (Randomized n m)) = do
  iputStr     "  - No example was found: "
  dp <- renderDoc $ prettyProperty (eraseProperty prop)
  iputStrLn dp
  iputStr     "    Checked " >> iputStr (show (n + m)) >> iputStrLn " possibilities."

prettyTestEnv :: (Has '[St "top"] m, MonadDisco m) => String -> TestEnv -> m ()
prettyTestEnv _ (TestEnv []) = return ()
prettyTestEnv s (TestEnv vs) = do
  iputStrLn s
  mapM_ prettyBind vs
  where
    maxNameLen = maximum . map (\(n, _, _) -> length n) $ vs
    prettyBind (x, ty, v) = do
      iputStr "      "
      iputStr x
      iputStr (replicate (maxNameLen - length x) ' ')
      iputStr " = "
      prettyValue ty v

runTest :: MonadDisco m => Int -> AProperty -> m TestResult
runTest n p = testProperty (Randomized n' n') =<< mkValue (compileProperty p)
  where
    n' = fromIntegral (n `div` 2)

-- XXX Return a structured summary of the results, not a Bool;
-- separate out results generation and pretty-printing.  Then move it
-- to the Property module.
runAllTests :: (Has '[St "top"] m, MonadDisco m) => Ctx ATerm [AProperty] -> m Bool  -- (Ctx ATerm [TestResult])
runAllTests aprops
  | M.null aprops = return True
  | otherwise     = do
      io $ putStrLn "Running tests..."
      and <$> mapM (uncurry runTests) (M.assocs aprops)
      -- XXX eventually this should be moved into Disco.Property and
      -- use a logging framework?

  where
    numSamples :: Int
    numSamples = 50   -- XXX make this configurable somehow

    runTests :: (Has '[St "top"] m, MonadDisco m) => Name ATerm -> [AProperty] -> m Bool
    runTests n props = do
      iputStr ("  " ++ name2String n ++ ":")
      results <- traverse (sequenceA . (id &&& runTest numSamples)) props
      let failures = filter (not . testIsOk . snd) results
      case null failures of
        True  -> iputStrLn " OK"
        False -> do
          iputStrLn ""
          forM_ failures (uncurry prettyTestFailure)
      return (null failures)<|MERGE_RESOLUTION|>--- conflicted
+++ resolved
@@ -334,13 +334,9 @@
 -- | Show names and types for each item in the top-level context.
 handleNames :: Has '[St "top", MonadIO, LFresh] m => REPLExpr 'CNames -> m ()
 handleNames Names = do
-<<<<<<< HEAD
-  ctx  <- gets @"top" (view topCtx)
-=======
-  ctx  <- use topCtx
-  tyDef <- use topTyDefns
+  ctx   <- gets @"top" (view topCtx)
+  tyDef <- gets @"top" (view topTyDefs)
   mapM_ showTyDef $ M.toList tyDef
->>>>>>> 07665b36
   mapM_ showFn $ M.toList ctx
   where
       showTyDef (name, body) = do
